--- conflicted
+++ resolved
@@ -10,9 +10,5 @@
                      {reconnect_delay,    5}]
          }]},
   {mod, {rabbit_shovel, []}},
-<<<<<<< HEAD
   {broker_version_requirements, []},
-  {applications, [kernel, stdlib, rabbit, amqp_client]}]}.
-=======
-  {applications, [kernel, stdlib, rabbit_common, rabbit, amqp_client]}]}.
->>>>>>> 4592b9b0
+  {applications, [kernel, stdlib, rabbit_common, rabbit, amqp_client]}]}.