--- conflicted
+++ resolved
@@ -10,13 +10,8 @@
   def project do
     [
       app: :rabbitmqctl,
-<<<<<<< HEAD
-      version: "3.8.0-dev",
+      version: "3.12.0-dev",
       elixir: ">= 1.10.4 and < 1.15.0",
-=======
-      version: "3.12.0-dev",
-      elixir: ">= 1.10.4 and < 1.14.0",
->>>>>>> e40a121c
       build_embedded: Mix.env == :prod,
       start_permanent: Mix.env == :prod,
       escript: [main_module: RabbitMQCtl,
