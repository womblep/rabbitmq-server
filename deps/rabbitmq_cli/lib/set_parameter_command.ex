## The contents of this file are subject to the Mozilla Public License
## Version 1.1 (the "License"); you may not use this file except in
## compliance with the License. You may obtain a copy of the License
## at http://www.mozilla.org/MPL/
##
## Software distributed under the License is distributed on an "AS IS"
## basis, WITHOUT WARRANTY OF ANY KIND, either express or implied. See
## the License for the specific language governing rights and
## limitations under the License.
##
## The Original Code is RabbitMQ.
##
## The Initial Developer of the Original Code is GoPivotal, Inc.
## Copyright (c) 2007-2016 Pivotal Software, Inc.  All rights reserved.


defmodule SetParameterCommand do

  @behaviour CommandBehaviour
  @flags [:vhost]

<<<<<<< HEAD
  def merge_defaults(args, opts) do
    default_opts = Map.merge(opts, %{vhost: "/"})
    {args, default_opts}
  end

  def validate([], _) do
    {:validation_failure, :not_enough_args}
=======
  def switches(), do: []

  def run([], _) do
    {:not_enough_args, []}
>>>>>>> 228722f9
  end

  def validate([_|_] = args, _) when length(args) < 3 do
    {:validation_failure, :not_enough_args}
  end

  def validate([_|_] = args, _) when length(args) > 3 do
    {:validation_failure, :too_many_args}
  end

  def validate(_, _), do: :ok

  def run([component_name, name, value], %{node: node_name, vhost: vhost}) do
    node_name
    |> Helpers.parse_node
    |> :rabbit_misc.rpc_call(
      :rabbit_runtime_parameters,
      :parse_set,
      [vhost, component_name, name, value, :none]
    )
  end


  def usage, do: "set_parameter [-p <vhost>] <component_name> <name> <value>"

  def flags, do: @flags

  def banner([component_name, name, value], _), do: "Setting runtime parameter \"#{component_name}\" for component \"#{name}\" to \"#{value}\" ..."
end<|MERGE_RESOLUTION|>--- conflicted
+++ resolved
@@ -19,7 +19,7 @@
   @behaviour CommandBehaviour
   @flags [:vhost]
 
-<<<<<<< HEAD
+  def switches(), do: []
   def merge_defaults(args, opts) do
     default_opts = Map.merge(opts, %{vhost: "/"})
     {args, default_opts}
@@ -27,12 +27,6 @@
 
   def validate([], _) do
     {:validation_failure, :not_enough_args}
-=======
-  def switches(), do: []
-
-  def run([], _) do
-    {:not_enough_args, []}
->>>>>>> 228722f9
   end
 
   def validate([_|_] = args, _) when length(args) < 3 do
