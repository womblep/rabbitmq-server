%% The contents of this file are subject to the Mozilla Public License
%% Version 1.1 (the "License"); you may not use this file except in
%% compliance with the License. You may obtain a copy of the License
%% at http://www.mozilla.org/MPL/
%%
%% Software distributed under the License is distributed on an "AS IS"
%% basis, WITHOUT WARRANTY OF ANY KIND, either express or implied. See
%% the License for the specific language governing rights and
%% limitations under the License.
%%
%% The Original Code is RabbitMQ.
%%
%% The Initial Developer of the Original Code is VMware, Inc.
%% Copyright (c) 2007-2012 VMware, Inc.  All rights reserved.
%%

-module(rabbit_stomp_processor).
-behaviour(gen_server2).

-export([start_link/1, process_frame/2, flush_and_die/1]).
-export([init/1, handle_call/3, handle_cast/2, handle_info/2,
         code_change/3, terminate/2]).

-include_lib("amqp_client/include/amqp_client.hrl").
-include("rabbit_stomp_frame.hrl").
-include("rabbit_stomp.hrl").
-include("rabbit_stomp_prefixes.hrl").
-include("rabbit_stomp_headers.hrl").

-record(state, {session_id, channel, connection, subscriptions,
                version, start_heartbeat_fun, pending_receipts,
                config, dest_queues, reply_queues, frame_transformer,
                adapter_info, send_fun, ssl_login_name}).

-record(subscription, {dest_hdr, channel, multi_ack, description}).

-define(SUPPORTED_VERSIONS, ["1.0", "1.1"]).
-define(FLUSH_TIMEOUT, 60000).

%%----------------------------------------------------------------------------
%% Public API
%%----------------------------------------------------------------------------
start_link(Args) ->
    gen_server2:start_link(?MODULE, Args, []).

process_frame(Pid, Frame = #stomp_frame{command = "SEND"}) ->
    credit_flow:send(Pid),
    gen_server2:cast(Pid, {"SEND", Frame, self()});
process_frame(Pid, Frame = #stomp_frame{command = Command}) ->
    gen_server2:cast(Pid, {Command, Frame, noflow}).

flush_and_die(Pid) ->
    gen_server2:cast(Pid, flush_and_die).

%%----------------------------------------------------------------------------
%% Basic gen_server2 callbacks
%%----------------------------------------------------------------------------

init([SendFun, AdapterInfo, StartHeartbeatFun, SSLLoginName, Configuration]) ->
    process_flag(trap_exit, true),
    {ok,
     #state {
       session_id          = none,
       channel             = none,
       connection          = none,
       subscriptions       = dict:new(),
       version             = none,
       start_heartbeat_fun = StartHeartbeatFun,
       pending_receipts    = undefined,
       config              = Configuration,
       dest_queues         = sets:new(),
       reply_queues        = dict:new(),
       frame_transformer   = undefined,
       adapter_info        = AdapterInfo,
       send_fun            = SendFun,
       ssl_login_name      = SSLLoginName},
     hibernate,
     {backoff, 1000, 1000, 10000}
    }.

terminate(_Reason, State) ->
    close_connection(State).

handle_cast(flush_and_die, State) ->
    {stop, normal, close_connection(State)};

handle_cast({"STOMP", Frame, noflow}, State) ->
    process_connect(no_implicit, Frame, State);

handle_cast({"CONNECT", Frame, noflow}, State) ->
    process_connect(no_implicit, Frame, State);

handle_cast(Request, State = #state{channel = none,
                                     config = #stomp_configuration{
                                      implicit_connect = true}}) ->
    {noreply, State1 = #state{channel = Ch}, _} =
        process_connect(implicit, #stomp_frame{headers = []}, State),
    case Ch of
        none -> {stop, normal, State1};
        _    -> handle_cast(Request, State1)
    end;

handle_cast(_Request, State = #state{channel = none,
                                     config = #stomp_configuration{
                                      implicit_connect = false}}) ->
    {noreply,
     send_error("Illegal command",
                "You must log in using CONNECT first",
                State),
     hibernate};

handle_cast({Command, Frame, FlowPid},
            State = #state{frame_transformer = FT}) ->
    case FlowPid of
        noflow -> ok;
        _      -> credit_flow:ack(FlowPid)
    end,
    Frame1 = FT(Frame),
    process_request(
      fun(StateN) ->
              case validate_frame(Command, Frame1, StateN) of
                  R = {error, _, _, _} -> R;
                  _                    -> handle_frame(Command, Frame1, StateN)
              end
      end,
      fun(StateM) -> ensure_receipt(Frame1, StateM) end,
      State);

handle_cast(client_timeout, State) ->
    {stop, client_timeout, State}.

handle_info(#'basic.consume_ok'{}, State) ->
    {noreply, State, hibernate};
handle_info(#'basic.cancel_ok'{}, State) ->
    {noreply, State, hibernate};
handle_info(#'basic.ack'{delivery_tag = Tag, multiple = IsMulti}, State) ->
    {noreply, flush_pending_receipts(Tag, IsMulti, State), hibernate};
handle_info({Delivery = #'basic.deliver'{},
             #amqp_msg{props = Props, payload = Payload}}, State) ->
    {noreply, send_delivery(Delivery, Props, Payload, State), hibernate};
handle_info(#'basic.cancel'{consumer_tag = Ctag}, State) ->
    {noreply, server_cancel_consumer(Ctag, State), hibernate};
handle_info({'EXIT', Conn,
             {shutdown, {server_initiated_close, Code, Explanation}}},
            State = #state{connection = Conn}) ->
    amqp_death(Code, Explanation, State);
handle_info({'EXIT', Conn, Reason}, State = #state{connection = Conn}) ->
    send_error("AMQP connection died", "Reason: ~p", [Reason], State),
    {stop, {conn_died, Reason}, State};
handle_info({inet_reply, _, ok}, State) ->
    {noreply, State, hibernate};
handle_info({bump_credit, Msg}, State) ->
    credit_flow:handle_bump_msg(Msg),
    {noreply, State, hibernate};
handle_info({inet_reply, _, Status}, State) ->
    {stop, Status, State}.

process_request(ProcessFun, SuccessFun, State) ->
    Res = case catch ProcessFun(State) of
              {'EXIT',
               {{shutdown,
                 {server_initiated_close, ReplyCode, Explanation}}, _}} ->
                  amqp_death(ReplyCode, Explanation, State);
              {'EXIT', Reason} ->
                  priv_error("Processing error", "Processing error",
                              Reason, State);
              Result ->
                  Result
          end,
    case Res of
        {ok, Frame, NewState} ->
            case Frame of
                none -> ok;
                _    -> send_frame(Frame, NewState)
            end,
            {noreply, SuccessFun(NewState), hibernate};
        {error, Message, Detail, NewState} ->
            {noreply, send_error(Message, Detail, NewState), hibernate};
        {stop, normal, NewState} ->
            {stop, normal, SuccessFun(NewState)};
        {stop, R, NewState} ->
            {stop, R, NewState}
    end.

process_connect(Implicit, Frame,
                State = #state{channel        = none,
                               config         = Config,
                               ssl_login_name = SSLLoginName,
                               adapter_info   = AdapterInfo}) ->
    process_request(
      fun(StateN) ->
              case negotiate_version(Frame) of
                  {ok, Version} ->
                      FT = frame_transformer(Version),
                      Frame1 = FT(Frame),
                      {Username, Creds} = creds(Frame1, SSLLoginName, Config),
                      {ok, DefaultVHost} =
                          application:get_env(rabbit, default_vhost),
                      {ProtoName, _} = AdapterInfo#amqp_adapter_info.protocol,
                      Res = do_login(
                              Username, Creds,
                              login_header(Frame1, ?HEADER_HOST, DefaultVHost),
                              login_header(Frame1, ?HEADER_HEART_BEAT, "0,0"),
                              AdapterInfo#amqp_adapter_info{
                                protocol = {ProtoName, Version}}, Version,
                              StateN#state{frame_transformer = FT}),
                      case {Res, Implicit} of
                          {{ok, _, StateN1}, implicit} -> ok(StateN1);
                          _                            -> Res
                      end;
                  {error, no_common_version} ->
                      error("Version mismatch",
                            "Supported versions are ~s~n",
                            [string:join(?SUPPORTED_VERSIONS, ",")],
                            StateN)
              end
      end,
      fun(StateM) -> StateM end,
      State).

creds(Frame, SSLLoginName,
      #stomp_configuration{default_login    = DefLogin,
                           default_passcode = DefPasscode}) ->
    PasswordCreds = {login_header(Frame, ?HEADER_LOGIN, DefLogin),
                     [{password, login_header(
                                   Frame, ?HEADER_PASSCODE, DefPasscode)}]},
    case {rabbit_stomp_frame:header(Frame, ?HEADER_LOGIN), SSLLoginName} of
        {not_found, none}    -> PasswordCreds;
        {not_found, SSLName} -> {SSLName, []};
        _                    -> PasswordCreds
    end.

login_header(Frame, Key, Default) when is_binary(Default) ->
    login_header(Frame, Key, binary_to_list(Default));
login_header(Frame, Key, Default) ->
    case rabbit_stomp_frame:header(Frame, Key, Default) of
        undefined -> undefined;
        Hdr       -> list_to_binary(Hdr)
    end.

%%----------------------------------------------------------------------------
%% Frame Transformation
%%----------------------------------------------------------------------------
frame_transformer("1.0") -> fun rabbit_stomp_util:trim_headers/1;
frame_transformer(_) -> fun(Frame) -> Frame end.

%%----------------------------------------------------------------------------
%% Frame Validation
%%----------------------------------------------------------------------------

validate_frame(Command, Frame, State)
  when Command =:= "SUBSCRIBE" orelse Command =:= "UNSUBSCRIBE" ->
    Hdr = fun(Name) -> rabbit_stomp_frame:header(Frame, Name) end,
    case {Hdr(?HEADER_PERSISTENT), Hdr(?HEADER_ID)} of
        {{ok, "true"}, not_found} ->
            error("Missing Header",
                  "Header 'id' is required for durable subscriptions", State);
        _ ->
            ok(State)
    end;
validate_frame(_Command, _Frame, State) ->
    ok(State).

%%----------------------------------------------------------------------------
%% Frame handlers
%%----------------------------------------------------------------------------

handle_frame("DISCONNECT", _Frame, State) ->
    {stop, normal, close_connection(State)};

handle_frame("SUBSCRIBE", Frame, State) ->
    with_destination("SUBSCRIBE", Frame, State, fun do_subscribe/4);

handle_frame("UNSUBSCRIBE", Frame, State) ->
    ConsumerTag = rabbit_stomp_util:consumer_tag(Frame),
    cancel_subscription(ConsumerTag, Frame, State);

handle_frame("SEND", Frame, State) ->
    without_headers(?HEADERS_NOT_ON_SEND, "SEND", Frame, State,
        fun (_Command, Frame1, State1) ->
            with_destination("SEND", Frame1, State1, fun do_send/4)
        end);

handle_frame("ACK", Frame, State) ->
    ack_action("ACK", Frame, State, fun create_ack_method/2);

handle_frame("NACK", Frame, State) ->
    ack_action("NACK", Frame, State, fun create_nack_method/2);

handle_frame("BEGIN", Frame, State) ->
    transactional_action(Frame, "BEGIN", fun begin_transaction/2, State);

handle_frame("COMMIT", Frame, State) ->
    transactional_action(Frame, "COMMIT", fun commit_transaction/2, State);

handle_frame("ABORT", Frame, State) ->
    transactional_action(Frame, "ABORT", fun abort_transaction/2, State);

handle_frame(Command, _Frame, State) ->
    error("Bad command",
          "Could not interpret command ~p~n",
          [Command],
          State).

%%----------------------------------------------------------------------------
%% Internal helpers for processing frames callbacks
%%----------------------------------------------------------------------------

ack_action(Command, Frame,
           State = #state{subscriptions = Subs}, MethodFun) ->
    case rabbit_stomp_frame:header(Frame, ?HEADER_MESSAGE_ID) of
        {ok, IdStr} ->
            case rabbit_stomp_util:parse_message_id(IdStr) of
                {ok, {ConsumerTag, _SessionId, DeliveryTag}} ->
                    Subscription = #subscription{channel = SubChannel}
                        = dict:fetch(ConsumerTag, Subs),
                    Method = MethodFun(DeliveryTag, Subscription),
                    case transactional(Frame) of
                        {yes, Transaction} ->
                            extend_transaction(Transaction,
                                               {SubChannel, Method},
                                               State);
                        no ->
                            amqp_channel:call(SubChannel, Method),
                            ok(State)
                    end;
                _ ->
                   error("Invalid message-id",
                         "~p must include a valid 'message-id' header~n",
                         [Command],
                         State)
            end;
        not_found ->
            error("Missing message-id",
                  "~p must include a 'message-id' header~n",
                  [Command],
                  State)
    end.

%%----------------------------------------------------------------------------
%% Internal helpers for processing frames callbacks
%%----------------------------------------------------------------------------
server_cancel_consumer(ConsumerTag, State = #state{subscriptions = Subs}) ->
    case dict:find(ConsumerTag, Subs) of
        error ->
            error("Server cancelled unknown subscription",
                  "Consumer tag ~p is not associated with a subscription.~n",
                  [ConsumerTag],
                  State);
        {ok, Subscription = #subscription{description = Description}} ->
            Id = case rabbit_stomp_util:tag_to_id(ConsumerTag) of
                     {ok,    {_, Id1}} -> Id1;
                     {error, {_, Id1}} -> "Unknown[" ++ Id1 ++ "]"
                 end,
            send_error_frame("Server cancelled subscription",
                             [{?HEADER_SUBSCRIPTION, Id}],
                             "The server has canceled a subscription.~n"
                             "No more messages will be delivered for ~p.~n",
                             [Description],
                             State),
            tidy_canceled_subscription(ConsumerTag, Subscription,
                                       #stomp_frame{}, State)
    end.

cancel_subscription({error, invalid_prefix}, _Frame, State) ->
    error("Invalid id",
          "UNSUBSCRIBE 'id' may not start with ~s~n",
          [?TEMP_QUEUE_ID_PREFIX],
          State);

cancel_subscription({error, _}, _Frame, State) ->
    error("Missing destination or id",
          "UNSUBSCRIBE must include a 'destination' or 'id' header",
          State);

cancel_subscription({ok, ConsumerTag, Description}, Frame,
                    State = #state{subscriptions = Subs}) ->
    case dict:find(ConsumerTag, Subs) of
        error ->
            error("No subscription found",
                  "UNSUBSCRIBE must refer to an existing subscription.~n"
                  "Subscription to ~p not found.~n",
                  [Description],
                  State);
        {ok, Subscription = #subscription{channel = SubChannel,
                                          description = Descr}} ->
            case amqp_channel:call(SubChannel,
                                   #'basic.cancel'{
                                     consumer_tag = ConsumerTag}) of
                #'basic.cancel_ok'{consumer_tag = ConsumerTag} ->
                    tidy_canceled_subscription(ConsumerTag, Subscription,
                                               Frame, State);
                _ ->
                    error("Failed to cancel subscription",
                          "UNSUBSCRIBE to ~p failed.~n",
                          [Descr],
                          State)
            end
    end.

tidy_canceled_subscription(ConsumerTag, #subscription{dest_hdr = DestHdr,
                                                      channel = SubChannel},
                           Frame, State = #state{channel = MainChannel,
                                                 subscriptions = Subs}) ->
    ok = ensure_subchannel_closed(SubChannel, MainChannel),
    Subs1 = dict:erase(ConsumerTag, Subs),
    {ok, Dest} = rabbit_stomp_util:parse_destination(DestHdr),
    maybe_delete_durable_sub(Dest, Frame, State#state{subscriptions = Subs1}).

maybe_delete_durable_sub({topic, Name}, Frame,
                         State = #state{channel = Channel}) ->
    case rabbit_stomp_frame:boolean_header(Frame,
                                           ?HEADER_PERSISTENT, false) of
        true ->
            {ok, Id} = rabbit_stomp_frame:header(Frame, ?HEADER_ID),
            QName = rabbit_stomp_util:durable_subscription_queue(Name, Id),
            amqp_channel:call(Channel, #'queue.delete'{queue  = QName,
                                                       nowait = false}),
            ok(State);
        false ->
            ok(State)
    end;
maybe_delete_durable_sub(_Destination, _Frame, State) ->
    ok(State).

ensure_subchannel_closed(SubChannel, MainChannel)
  when SubChannel == MainChannel ->
    ok;

ensure_subchannel_closed(SubChannel, _MainChannel) ->
    amqp_channel:close(SubChannel),
    ok.

with_destination(Command, Frame, State, Fun) ->
    case rabbit_stomp_frame:header(Frame, ?HEADER_DESTINATION) of
        {ok, DestHdr} ->
            case rabbit_stomp_util:parse_destination(DestHdr) of
                {ok, Destination} ->
                    Fun(Destination, DestHdr, Frame, State);
                {error, {invalid_destination, Type, Content}} ->
                    error("Invalid destination",
                          "'~s' is not a valid ~p destination~n",
                          [Content, Type],
                          State);
                {error, {unknown_destination, Content}} ->
                    error("Unknown destination",
                          "'~s' is not a valid destination.~n"
                          "Valid destination types are: ~s.~n",
                          [Content,
                           string:join(rabbit_stomp_util:valid_dest_prefixes(),
                                       ", ")], State)
            end;
        not_found ->
            error("Missing destination",
                  "~p must include a 'destination' header~n",
                  [Command],
                  State)
    end.

without_headers([Hdr | Hdrs], Command, Frame, State, Fun) ->
    case rabbit_stomp_frame:header(Frame, Hdr) of
        {ok, _} ->
            error("Invalid header",
                  "'~s' is not allowed on '~s'.~n",
                  [Hdr, Command],
                  State);
        not_found ->
            without_headers(Hdrs, Command, Frame, State, Fun)
    end;
without_headers([], Command, Frame, State, Fun) ->
    Fun(Command, Frame, State).

do_login(undefined, _, _, _, _, _, State) ->
    error("Bad CONNECT", "Missing login or passcode header(s)", State);
do_login(Username, Creds, VirtualHost, Heartbeat, AdapterInfo, Version,
         State) ->
    case rabbit_access_control:check_user_login(Username, Creds) of
        {ok, _User} ->
            case amqp_connection:start(
                   #amqp_params_direct{username     = Username,
                                       virtual_host = VirtualHost,
                                       adapter_info = AdapterInfo}) of
                {ok, Connection} ->
                    link(Connection),
                    {ok, Channel} = amqp_connection:open_channel(Connection),
                    SessionId =
                        rabbit_guid:string(rabbit_guid:gen_secure(), "session"),
                    {{SendTimeout, ReceiveTimeout}, State1} =
                        ensure_heartbeats(Heartbeat, State),
                    ok("CONNECTED",
                       [{?HEADER_SESSION, SessionId},
                        {?HEADER_HEART_BEAT,
                         io_lib:format("~B,~B", [SendTimeout, ReceiveTimeout])},
                        {?HEADER_SERVER, server_header()},
                        {?HEADER_VERSION, Version}],
                       "",
                       State1#state{session_id = SessionId,
                                    channel    = Channel,
                                    connection = Connection});
                {error, auth_failure} ->
                    rabbit_log:error("STOMP login failed - auth_failure "
                                     "(user vanished)~n"),
<<<<<<< HEAD
                    error("Bad CONNECT", "Authentication failure", State);
                {error, access_refused} ->
                    rabbit_log:warning("STOMP login failed - access_refused "
                                       "(vhost access not allowed)~n"),
                    error("Bad CONNECT", "Authentication failure", State)
            end;
        {refused, Msg, Args} ->
            rabbit_log:warning("STOMP login failed: " ++ Msg ++ "~n", Args),
            error("Bad CONNECT", "Authentication failure", State)
=======
                    error("Bad CONNECT", "User failure after authentication\n", State);
                {error, access_refused} ->
                    rabbit_log:warning("STOMP login failed - access_refused "
                                       "(vhost access not allowed)~n"),
                    error("Bad CONNECT", "Virtual host '" ++
                                         binary_to_list(VirtualHost) ++
                                         "' access denied\n", State)
            end;
        {refused, Msg, Args} ->
            rabbit_log:warning("STOMP login failed: " ++ Msg ++ "\n", Args),
            error("Bad CONNECT", "Access refused: " ++ Msg ++ "\n", Args, State)
>>>>>>> 2952f8cc
    end.

server_header() ->
    {ok, Product} = application:get_key(rabbit, id),
    {ok, Version} = application:get_key(rabbit, vsn),
    rabbit_misc:format("~s/~s", [Product, Version]).

do_subscribe(Destination, DestHdr, Frame,
             State = #state{subscriptions = Subs,
                            dest_queues   = DestQs,
                            connection    = Connection,
                            channel       = MainChannel}) ->
    Prefetch =
        rabbit_stomp_frame:integer_header(Frame, ?HEADER_PREFETCH_COUNT,
                                          undefined),
    Channel = case Prefetch of
                  undefined ->
                      MainChannel;
                  _ ->
                      {ok, Channel1} = amqp_connection:open_channel(Connection),
                      amqp_channel:call(Channel1,
                                        #'basic.qos'{prefetch_size  = 0,
                                                     prefetch_count = Prefetch,
                                                     global         = false}),
                      Channel1
              end,

    {AckMode, IsMulti} = rabbit_stomp_util:ack_mode(Frame),

    {ok, Queue, DestQs1} = ensure_queue(subscribe, Destination, Frame, Channel,
                                        DestQs),

    {ok, ConsumerTag, Description} = rabbit_stomp_util:consumer_tag(Frame),

    amqp_channel:subscribe(Channel,
                           #'basic.consume'{
                             queue        = Queue,
                             consumer_tag = ConsumerTag,
                             no_local     = false,
                             no_ack       = (AckMode == auto),
                             exclusive    = false},
                           self()),
    ExchangeAndKey = rabbit_stomp_util:parse_routing_information(Destination),
    ok = ensure_queue_binding(Queue, ExchangeAndKey, Channel),

    ok(State#state{subscriptions =
                       dict:store(ConsumerTag,
                                  #subscription{dest_hdr    = DestHdr,
                                                channel     = Channel,
                                                multi_ack   = IsMulti,
                                                description = Description},
                                  Subs),
                   dest_queues = DestQs1}).

do_send(Destination, _DestHdr,
        Frame = #stomp_frame{body_iolist = BodyFragments},
        State = #state{channel = Channel, dest_queues = DestQs}) ->
    {ok, _Q, DestQs1} = ensure_queue(send, Destination, Frame, Channel, DestQs),

    {Frame1, State1} =
        ensure_reply_to(Frame, State#state{dest_queues = DestQs1}),

    Props = rabbit_stomp_util:message_properties(Frame1),

    {Exchange, RoutingKey} =
        rabbit_stomp_util:parse_routing_information(Destination),

    Method = #'basic.publish'{
      exchange = list_to_binary(Exchange),
      routing_key = list_to_binary(RoutingKey),
      mandatory = false,
      immediate = false},

    case transactional(Frame1) of
        {yes, Transaction} ->
            extend_transaction(Transaction,
                               fun(StateN) ->
                                       maybe_record_receipt(Frame1, StateN)
                               end,
                               {Method, Props, BodyFragments},
                               State1);
        no ->
            ok(send_method(Method, Props, BodyFragments,
                           maybe_record_receipt(Frame1, State1)))
    end.

create_ack_method(DeliveryTag, #subscription{multi_ack = IsMulti}) ->
    #'basic.ack'{delivery_tag = DeliveryTag,
                 multiple     = IsMulti}.

create_nack_method(DeliveryTag, #subscription{multi_ack = IsMulti}) ->
    #'basic.nack'{delivery_tag = DeliveryTag,
                  multiple     = IsMulti}.

negotiate_version(Frame) ->
    ClientVers = re:split(rabbit_stomp_frame:header(
                            Frame, ?HEADER_ACCEPT_VERSION, "1.0"),
                          ",", [{return, list}]),
    rabbit_stomp_util:negotiate_version(ClientVers, ?SUPPORTED_VERSIONS).


send_delivery(Delivery = #'basic.deliver'{consumer_tag = ConsumerTag},
              Properties, Body,
              State = #state{session_id    = SessionId,
                             subscriptions = Subs}) ->
    case dict:find(ConsumerTag, Subs) of
        {ok, #subscription{}} ->
            send_frame(
              "MESSAGE",
              rabbit_stomp_util:message_headers(SessionId, Delivery,
                                                Properties),
              Body,
              State);
        error ->
            send_error("Subscription not found",
                       "There is no current subscription with tag '~s'.",
                       [ConsumerTag],
                       State)
    end.

send_method(Method, Channel, State) ->
    amqp_channel:call(Channel, Method),
    State.

send_method(Method, State = #state{channel = Channel}) ->
    send_method(Method, Channel, State).

send_method(Method, Properties, BodyFragments,
            State = #state{channel = Channel}) ->
    send_method(Method, Channel, Properties, BodyFragments, State).

send_method(Method = #'basic.publish'{}, Channel, Properties, BodyFragments,
            State) ->
    amqp_channel:cast_flow(
      Channel, Method,
      #amqp_msg{props   = Properties,
                payload = list_to_binary(BodyFragments)}),
    State.

%% Closing the connection will close the channel and subchannels
close_connection(State = #state{connection = Connection}) ->
    %% ignore noproc or other exceptions to avoid debris
    catch amqp_connection:close(Connection),
    State#state{channel = none, connection = none, subscriptions = none}.

%%----------------------------------------------------------------------------
%% Reply-To
%%----------------------------------------------------------------------------
ensure_reply_to(Frame = #stomp_frame{headers = Headers}, State) ->
    case rabbit_stomp_frame:header(Frame, ?HEADER_REPLY_TO) of
        not_found ->
            {Frame, State};
        {ok, ReplyTo} ->
            {ok, Destination} = rabbit_stomp_util:parse_destination(ReplyTo),
            case Destination of
                {temp_queue, TempQueueId} ->
                    {ReplyQueue, State1} =
                        ensure_reply_queue(TempQueueId, State),
                    {Frame#stomp_frame{
                       headers = lists:keyreplace(
                                   ?HEADER_REPLY_TO, 1, Headers,
                                   {?HEADER_REPLY_TO, ReplyQueue})},
                     State1};
                _ ->
                    {Frame, State}
            end
    end.

ensure_reply_queue(TempQueueId, State = #state{channel       = Channel,
                                               reply_queues  = RQS,
                                               subscriptions = Subs}) ->
    case dict:find(TempQueueId, RQS) of
        {ok, RQ} ->
            {reply_to_destination(RQ), State};
        error ->
            #'queue.declare_ok'{queue = Queue} =
                amqp_channel:call(Channel,
                                  #'queue.declare'{auto_delete = true,
                                                   exclusive   = true}),

            ConsumerTag = rabbit_stomp_util:consumer_tag_reply_to(TempQueueId),
            #'basic.consume_ok'{} =
                amqp_channel:subscribe(Channel,
                                       #'basic.consume'{
                                         queue        = Queue,
                                         consumer_tag = ConsumerTag,
                                         no_ack       = true,
                                         nowait       = false},
                                       self()),

            Destination = reply_to_destination(Queue),

            %% synthesise a subscription to the reply queue destination
            Subs1 = dict:store(ConsumerTag,
                               #subscription{dest_hdr    = Destination,
                                             channel     = Channel,
                                             multi_ack   = false},
                               Subs),

            {Destination, State#state{
                            reply_queues  = dict:store(TempQueueId, Queue, RQS),
                            subscriptions = Subs1}}
    end.

reply_to_destination(Queue) ->
    ?REPLY_QUEUE_PREFIX ++ binary_to_list(Queue).

%%----------------------------------------------------------------------------
%% Receipt Handling
%%----------------------------------------------------------------------------

ensure_receipt(Frame = #stomp_frame{command = Command}, State) ->
    case rabbit_stomp_frame:header(Frame, ?HEADER_RECEIPT) of
        {ok, Id}  -> do_receipt(Command, Id, State);
        not_found -> State
    end.

do_receipt("SEND", _, State) ->
    %% SEND frame receipts are handled when messages are confirmed
    State;
do_receipt(_Frame, ReceiptId, State) ->
    send_frame("RECEIPT", [{"receipt-id", ReceiptId}], "", State).

maybe_record_receipt(Frame, State = #state{channel          = Channel,
                                           pending_receipts = PR}) ->
    case rabbit_stomp_frame:header(Frame, ?HEADER_RECEIPT) of
        {ok, Id} ->
            PR1 = case PR of
                      undefined ->
                          amqp_channel:register_confirm_handler(
                            Channel, self()),
                          #'confirm.select_ok'{} =
                              amqp_channel:call(Channel, #'confirm.select'{}),
                          gb_trees:empty();
                      _ ->
                          PR
                  end,
            SeqNo = amqp_channel:next_publish_seqno(Channel),
            State#state{pending_receipts = gb_trees:insert(SeqNo, Id, PR1)};
        not_found ->
            State
    end.

flush_pending_receipts(DeliveryTag, IsMulti,
                       State = #state{pending_receipts = PR}) ->
    {Receipts, PR1} = accumulate_receipts(DeliveryTag, IsMulti, PR),
    State1 = lists:foldl(fun(ReceiptId, StateN) ->
                                 do_receipt(none, ReceiptId, StateN)
                         end, State, Receipts),
    State1#state{pending_receipts = PR1}.

accumulate_receipts(DeliveryTag, false, PR) ->
    case gb_trees:lookup(DeliveryTag, PR) of
        {value, ReceiptId} -> {[ReceiptId], gb_trees:delete(DeliveryTag, PR)};
        none               -> {[], PR}
    end;

accumulate_receipts(DeliveryTag, true, PR) ->
    case gb_trees:is_empty(PR) of
        true  -> {[], PR};
        false -> accumulate_receipts1(DeliveryTag,
                                      gb_trees:take_smallest(PR), [])
    end.

accumulate_receipts1(DeliveryTag, {Key, Value, PR}, Acc)
  when Key > DeliveryTag ->
    {lists:reverse(Acc), gb_trees:insert(Key, Value, PR)};
accumulate_receipts1(DeliveryTag, {_Key, Value, PR}, Acc) ->
    Acc1 = [Value | Acc],
    case gb_trees:is_empty(PR) of
        true  -> {lists:reverse(Acc1), PR};
        false -> accumulate_receipts1(DeliveryTag,
                                      gb_trees:take_smallest(PR), Acc1)
    end.


%%----------------------------------------------------------------------------
%% Transaction Support
%%----------------------------------------------------------------------------

transactional(Frame) ->
    case rabbit_stomp_frame:header(Frame, ?HEADER_TRANSACTION) of
        {ok, Transaction} -> {yes, Transaction};
        not_found         -> no
    end.

transactional_action(Frame, Name, Fun, State) ->
    case transactional(Frame) of
        {yes, Transaction} ->
            Fun(Transaction, State);
        no ->
            error("Missing transaction",
                  "~p must include a 'transaction' header~n",
                  [Name],
                  State)
    end.

with_transaction(Transaction, State, Fun) ->
    case get({transaction, Transaction}) of
        undefined ->
            error("Bad transaction",
                  "Invalid transaction identifier: ~p~n",
                  [Transaction],
                  State);
        Actions ->
            Fun(Actions, State)
    end.

begin_transaction(Transaction, State) ->
    put({transaction, Transaction}, []),
    ok(State).

extend_transaction(Transaction, Callback, Action, State) ->
    extend_transaction(Transaction, {callback, Callback, Action}, State).

extend_transaction(Transaction, Action, State0) ->
    with_transaction(
      Transaction, State0,
      fun (Actions, State) ->
              put({transaction, Transaction}, [Action | Actions]),
              ok(State)
      end).

commit_transaction(Transaction, State0) ->
    with_transaction(
      Transaction, State0,
      fun (Actions, State) ->
              FinalState = lists:foldr(fun perform_transaction_action/2,
                                       State,
                                       Actions),
              erase({transaction, Transaction}),
              ok(FinalState)
      end).

abort_transaction(Transaction, State0) ->
    with_transaction(
      Transaction, State0,
      fun (_Actions, State) ->
              erase({transaction, Transaction}),
              ok(State)
      end).

perform_transaction_action({callback, Callback, Action}, State) ->
    perform_transaction_action(Action, Callback(State));
perform_transaction_action({Method}, State) ->
    send_method(Method, State);
perform_transaction_action({Channel, Method}, State) ->
    send_method(Method, Channel, State);
perform_transaction_action({Method, Props, BodyFragments}, State) ->
    send_method(Method, Props, BodyFragments, State).

%%--------------------------------------------------------------------
%% Heartbeat Management
%%--------------------------------------------------------------------

ensure_heartbeats(Heartbeats,
                  State = #state{start_heartbeat_fun = SHF,
                                 send_fun            = RawSendFun}) ->
    [CX, CY] = [list_to_integer(X) ||
                   X <- re:split(Heartbeats, ",", [{return, list}])],

    SendFun = fun() -> RawSendFun(sync, <<$\n>>) end,
    Pid = self(),
    ReceiveFun = fun() -> gen_server2:cast(Pid, client_timeout) end,

    {SendTimeout, ReceiveTimeout} =
        {millis_to_seconds(CY), millis_to_seconds(CX)},

    SHF(SendTimeout, SendFun, ReceiveTimeout, ReceiveFun),

    {{SendTimeout * 1000 , ReceiveTimeout * 1000}, State}.

millis_to_seconds(M) when M =< 0   -> 0;
millis_to_seconds(M) when M < 1000 -> 1;
millis_to_seconds(M)               -> M div 1000.

%%----------------------------------------------------------------------------
%% Queue and Binding Setup
%%----------------------------------------------------------------------------

ensure_queue(subscribe, {exchange, _}, _Frame, Channel, DestQs) ->
    %% Create anonymous, exclusive queue for SUBSCRIBE on /exchange destinations
    #'queue.declare_ok'{queue = Queue} =
        amqp_channel:call(Channel, #'queue.declare'{auto_delete = true,
                                                    exclusive = true}),
    {ok, Queue, DestQs};
ensure_queue(send, {exchange, _}, _Frame, _Channel, DestQs) ->
    %% Don't create queues on SEND for /exchange destinations
    {ok, undefined, DestQs};
ensure_queue(_, {queue, Name}, _Frame, Channel, DestQs) ->
    %% Always create named queue for /queue destinations the first
    %% time we encounter it
    Queue = list_to_binary(Name),
    DestQs1 = case sets:is_element(Queue, DestQs) of
                  true  -> DestQs;
                  false -> amqp_channel:cast(Channel,
                                             #'queue.declare'{durable = true,
                                                              queue   = Queue,
                                                              nowait  = true}),
                           sets:add_element(Queue, DestQs)
              end,
    {ok, Queue, DestQs1};
ensure_queue(subscribe, {topic, Name}, Frame, Channel, DestQs) ->
    %% Create queue for SUBSCRIBE on /topic destinations. Queues are
    %% anonymous, auto_delete and exclusive for transient
    %% subscriptions. Durable subscriptions get shared, named, durable
    %% queues.
    Method =
        case rabbit_stomp_frame:boolean_header(Frame,
                                               ?HEADER_PERSISTENT, false) of
            true  ->
                {ok, Id} = rabbit_stomp_frame:header(Frame, ?HEADER_ID),
                QName = rabbit_stomp_util:durable_subscription_queue(Name, Id),
                #'queue.declare'{durable = true, queue = QName};
            false ->
                #'queue.declare'{auto_delete = true, exclusive = true}
        end,
    #'queue.declare_ok'{queue = Queue} = amqp_channel:call(Channel, Method),
    {ok, Queue, DestQs};
ensure_queue(send, {topic, _}, _Frame, _Channel, DestQs) ->
    %% Don't create queues on SEND for /topic destinations
    {ok, undefined, DestQs};
ensure_queue(_, {Type, Name}, _Frame, _Channel, DestQs)
  when Type =:= reply_queue orelse Type =:= amqqueue ->
    {ok, list_to_binary(Name), DestQs}.

ensure_queue_binding(QueueBin, {"", Queue}, _Channel) ->
    %% i.e., we should only be asked to bind to the default exchange a
    %% queue with its own name
    QueueBin = list_to_binary(Queue),
    ok;
ensure_queue_binding(Queue, {Exchange, RoutingKey}, Channel) ->
    #'queue.bind_ok'{} =
        amqp_channel:call(Channel,
                          #'queue.bind'{
                            queue       = Queue,
                            exchange    = list_to_binary(Exchange),
                            routing_key = list_to_binary(RoutingKey)}),
    ok.
%%----------------------------------------------------------------------------
%% Success/error handling
%%----------------------------------------------------------------------------

ok(State) ->
    {ok, none, State}.

ok(Command, Headers, BodyFragments, State) ->
    {ok, #stomp_frame{command     = Command,
                      headers     = Headers,
                      body_iolist = BodyFragments}, State}.

amqp_death(ReplyCode, Explanation, State) ->
    ErrorName = amqp_connection:error_atom(ReplyCode),
    ErrorDesc = rabbit_misc:format("~s~n", [Explanation]),
    log_error(ErrorName, ErrorDesc, none),
    {stop, normal, send_error(atom_to_list(ErrorName), ErrorDesc, State)}.

error(Message, Detail, State) ->
    priv_error(Message, Detail, none, State).

error(Message, Format, Args, State) ->
    priv_error(Message, Format, Args, none, State).

priv_error(Message, Detail, ServerPrivateDetail, State) ->
    log_error(Message, Detail, ServerPrivateDetail),
    {error, Message, Detail, State}.

priv_error(Message, Format, Args, ServerPrivateDetail, State) ->
    priv_error(Message, rabbit_misc:format(Format, Args), ServerPrivateDetail,
               State).

log_error(Message, Detail, ServerPrivateDetail) ->
    rabbit_log:error("STOMP error frame sent:~n"
                     "Message: ~p~n"
                     "Detail: ~p~n"
                     "Server private detail: ~p~n",
                     [Message, Detail, ServerPrivateDetail]).

%%----------------------------------------------------------------------------
%% Frame sending utilities
%%----------------------------------------------------------------------------
send_frame(Command, Headers, BodyFragments, State) ->
    send_frame(#stomp_frame{command     = Command,
                            headers     = Headers,
                            body_iolist = BodyFragments},
               State).

send_frame(Frame, State = #state{send_fun = SendFun}) ->
    SendFun(async, rabbit_stomp_frame:serialize(Frame)),
    State.

send_error_frame(Message, ExtraHeaders, Format, Args, State) ->
    send_error_frame(Message, ExtraHeaders, rabbit_misc:format(Format, Args),
                     State).

send_error_frame(Message, ExtraHeaders, Detail, State) ->
    send_frame("ERROR", [{"message", Message},
                         {"content-type", "text/plain"},
                         {"version", string:join(?SUPPORTED_VERSIONS, ",")}] ++
                        ExtraHeaders,
                        Detail, State).

send_error(Message, Detail, State) ->
    send_error_frame(Message, [], Detail, State).

send_error(Message, Format, Args, State) ->
    send_error(Message, rabbit_misc:format(Format, Args), State).

%%----------------------------------------------------------------------------
%% Skeleton gen_server2 callbacks
%%----------------------------------------------------------------------------
handle_call(_Msg, _From, State) ->
    {noreply, State}.

code_change(_OldVsn, State, _Extra) ->
    {ok, State}.<|MERGE_RESOLUTION|>--- conflicted
+++ resolved
@@ -500,29 +500,17 @@
                 {error, auth_failure} ->
                     rabbit_log:error("STOMP login failed - auth_failure "
                                      "(user vanished)~n"),
-<<<<<<< HEAD
-                    error("Bad CONNECT", "Authentication failure", State);
-                {error, access_refused} ->
-                    rabbit_log:warning("STOMP login failed - access_refused "
-                                       "(vhost access not allowed)~n"),
-                    error("Bad CONNECT", "Authentication failure", State)
-            end;
-        {refused, Msg, Args} ->
-            rabbit_log:warning("STOMP login failed: " ++ Msg ++ "~n", Args),
-            error("Bad CONNECT", "Authentication failure", State)
-=======
-                    error("Bad CONNECT", "User failure after authentication\n", State);
+                    error("Bad CONNECT", "User failure after authentication", State);
                 {error, access_refused} ->
                     rabbit_log:warning("STOMP login failed - access_refused "
                                        "(vhost access not allowed)~n"),
                     error("Bad CONNECT", "Virtual host '" ++
                                          binary_to_list(VirtualHost) ++
-                                         "' access denied\n", State)
+                                         "' access denied", State)
             end;
         {refused, Msg, Args} ->
-            rabbit_log:warning("STOMP login failed: " ++ Msg ++ "\n", Args),
-            error("Bad CONNECT", "Access refused: " ++ Msg ++ "\n", Args, State)
->>>>>>> 2952f8cc
+            rabbit_log:warning("STOMP login failed: " ++ Msg ++ "~n", Args),
+            error("Bad CONNECT", "Access refused: " ++ Msg ++ "~n", Args, State)
     end.
 
 server_header() ->
