--- conflicted
+++ resolved
@@ -842,24 +842,12 @@
     ok.
 
 set_user_limits(Username, Definition, ActingUser) when is_list(Definition); is_binary(Definition) ->
-<<<<<<< HEAD
-    case rabbit_feature_flags:is_enabled(user_limits) of
-        true  ->
-            case rabbit_json:try_decode(rabbit_data_coercion:to_binary(Definition)) of
-                {ok, Term} ->
-                    validate_parameters_and_update_limit(Username, Term, ActingUser);
-                {error, Reason} ->
-                    {error_string, rabbit_misc:format("Could not parse JSON document: ~tp", [Reason])}
-            end;
-        false -> {error_string, "cannot set any user limits: the user_limits feature flag is not enabled"}
-=======
     case rabbit_json:try_decode(rabbit_data_coercion:to_binary(Definition)) of
         {ok, Term} ->
             validate_parameters_and_update_limit(Username, Term, ActingUser);
         {error, Reason} ->
             {error_string, rabbit_misc:format(
                              "JSON decoding error. Reason: ~ts", [Reason])}
->>>>>>> 3664b247
     end;
 set_user_limits(Username, Definition, ActingUser) when is_map(Definition) ->
     validate_parameters_and_update_limit(Username, Definition, ActingUser).
