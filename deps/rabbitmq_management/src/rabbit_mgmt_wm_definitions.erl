--- conflicted
+++ resolved
@@ -335,9 +335,6 @@
     Comp  = maps:get(component, Param, undefined),
     Key   = maps:get(name,      Param, undefined),
     Term  = maps:get(value,     Param, undefined),
-<<<<<<< HEAD
-    case rabbit_runtime_parameters:set(VHost, Comp, Key, Term, Username) of
-=======
     Result = case is_map(Term) of
         true ->
             %% coerce maps to proplists for backwards compatibility.
@@ -348,7 +345,6 @@
             rabbit_runtime_parameters:set(VHost, Comp, Key, Term, Username)
     end,
     case Result of
->>>>>>> 9a97054e
         ok                -> ok;
         {error_string, E} ->
             S = rabbit_misc:format(" (~s/~s/~s)", [VHost, Comp, Key]),
@@ -358,20 +354,12 @@
 add_global_parameter(Param, Username) ->
     Key   = maps:get(name,      Param, undefined),
     Term  = maps:get(value,     Param, undefined),
-<<<<<<< HEAD
-    case Term of
-        %% rabbit_runtime_parameters:parse_set_global/3 coerces maps to proplists
-        %% for backwards compatibility. See rabbitmq-management#528.
-        Val when is_map(Val) ->
-            rabbit_runtime_parameters:set_global(Key, rabbit_data_coercion:to_proplist(Term), Username);
-=======
     case is_map(Term) of
         true ->
             %% coerce maps to proplists for backwards compatibility.
             %% See rabbitmq-management#528.
             TermProplist = rabbit_data_coercion:to_proplist(Term),
             rabbit_runtime_parameters:set_global(Key, TermProplist, Username);
->>>>>>> 9a97054e
         _ ->
             rabbit_runtime_parameters:set_global(Key, Term, Username)
     end.
