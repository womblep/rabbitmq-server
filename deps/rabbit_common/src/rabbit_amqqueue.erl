--- conflicted
+++ resolved
@@ -825,17 +825,10 @@
                                                            ?INTERNAL_USER),
                       fun() ->
                               ok = T(),
-<<<<<<< HEAD
 			      rabbit_core_metrics:queue_deleted(QueueName),
-                              ok = rabbit_event:notify(
-                                     queue_deleted,
-                                     [{name, QueueName},
-                                      {user_who_performed_action, ActingUser}])
-=======
-                              rabbit_core_metrics:queue_deleted(QueueName),
                               ok = rabbit_event:notify(queue_deleted,
-                                                       [{name, QueueName}])
->>>>>>> cf2e88a6
+                                                       [{name, QueueName},
+                                                        {user_who_performed_action, ActingUser}])
                       end
               end
       end).
