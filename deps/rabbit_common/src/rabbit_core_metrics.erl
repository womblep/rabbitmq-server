--- conflicted
+++ resolved
@@ -241,7 +241,6 @@
                           ets:update_element(channel_queue_metrics, Key, {8, 1})
                   end, CQ).
 
-<<<<<<< HEAD
 queues_deleted(Queues) ->
     [ delete_queue_metrics(Queue) || Queue <- Queues ],
     [
@@ -313,8 +312,6 @@
 build_match_spec_conditions_to_delete_all_queues([]) ->
     true.
 
-=======
->>>>>>> e75f82ad
 node_stats(persister_metrics, Infos) ->
     ets:insert(node_persister_metrics, {node(), Infos}),
     ok;
