--- conflicted
+++ resolved
@@ -2,7 +2,6 @@
 # Compiler flags.
 # --------------------------------------------------------------------
 
-<<<<<<< HEAD
 # NOTE: This plugin is loaded twice because Erlang.mk recurses. That's
 # why ERL_LIBS may contain twice the path to Elixir libraries or
 # ERLC_OPTS may contain duplicated flags.
@@ -24,21 +23,7 @@
 ERL_LIBS := $(ERL_LIBS):$(ELIXIR_LIB_DIR)
 endif
 
-# FIXME: We copy Erlang.mk default flags here: rabbitmq-build.mk is
-# loaded as a plugin, so before those variables are defined. And because
-# Erlang.mk uses '?=', the flags we set here override the default set.
-#
-# See: https://github.com/ninenines/erlang.mk/issues/502
-
-WARNING_OPTS += +debug_info \
-		+warn_export_vars \
-		+warn_shadow_vars \
-		+warn_obsolete_guard
-ERLC_OPTS += +nowarn_export_all -Werror $(WARNING_OPTS)
-TEST_ERLC_OPTS += +nowarn_export_all $(WARNING_OPTS)
-=======
 TEST_ERLC_OPTS += +nowarn_export_all
->>>>>>> 53f04c9b
 
 define compare_version
 $(shell awk 'BEGIN {
