--- conflicted
+++ resolved
@@ -8,13 +8,8 @@
     strategy:
       matrix:
         include:
-<<<<<<< HEAD
         - image_tag_suffix: otp-max
           erlang_version: "24"
-=======
-          - image_tag_suffix: otp-max-bazel
-            otp_version_id: 25_2
->>>>>>> 1aee6fbd17 (Update rabbitmq_peer_discovery_aws.yaml)
     timeout-minutes: 45
     steps:
     - name: CHECKOUT REPOSITORY
@@ -23,15 +18,7 @@
       uses: lewagon/wait-on-check-action@v1.2.0
       with:
         ref: ${{ github.ref }}
-<<<<<<< HEAD
-<<<<<<< HEAD
-        check-name: build-publish-dev (${{ matrix.image_tag_suffix }})
-=======
         check-name: build-publish-dev-bazel (${{ matrix.image_tag_suffix }}, ${{ matrix.otp_version_id }})
->>>>>>> 1aee6fbd17 (Update rabbitmq_peer_discovery_aws.yaml)
-=======
-        check-name: build-publish-dev-bazel (${{ matrix.image_tag_suffix }})
->>>>>>> f6838d98
         repo-token: ${{ secrets.GITHUB_TOKEN }}
         wait-interval: 30 # seconds
     - name: MOUNT BAZEL CACHE
