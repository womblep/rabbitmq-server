--- conflicted
+++ resolved
@@ -315,7 +315,6 @@
 store_ch_record(C = #cr{ch_pid = ChPid}) ->
     put({ch, ChPid}, C).
 
-<<<<<<< HEAD
 %% If the channel record we're considering submitting to the process
 %% dictionary has no consumers, has no pending acks, and doesn't have
 %% a transaction, we should delete its record rather than storing it.
@@ -332,22 +331,10 @@
                            false;
         _               -> store_ch_record(C),
                            true
-=======
-maybe_store_ch_record(C = #cr{consumer_count = ConsumerCount,
-                              limiter_pid    = LimiterPid,
-                              acktags        = ChAckTags,
-                              txn            = Txn}) ->
-    case {sets:size(ChAckTags), ConsumerCount, Txn} of
-        {0, 0, none} -> erase_ch_record(C),
-                        ok = rabbit_limiter:unregister(LimiterPid, self()),
-                        false;
-        _            -> store_ch_record(C),
-                        true
->>>>>>> 6e7d448b
-    end.
-
-erase_ch_record(#cr{ch_pid      = ChPid,
-                    monitor_ref = MonitorRef}) ->
+    end.
+
+demonitor_and_erase_ch_record(#cr{ch_pid      = ChPid,
+                                  monitor_ref = MonitorRef}) ->
     erlang:demonitor(MonitorRef),
     erase({ch, ChPid}).
 
@@ -537,7 +524,7 @@
         not_found ->
             {ok, State};
         C = #cr{ch_pid = ChPid, txn = Txn, acktags = ChAckTags} ->
-            erase_ch_record(C),
+            demonitor_and_erase_ch_record(C),
             State1 = State#q{
                        exclusive_consumer = case Holder of
                                                 {ChPid, _} -> none;
@@ -861,7 +848,6 @@
         not_found ->
             ok = maybe_send_reply(ChPid, OkMsg),
             reply(ok, State);
-<<<<<<< HEAD
         C = #cr{consumer_count = ConsumerCount,
                 limiter_pid    = LimiterPid} ->
             C1 = C#cr{consumer_count = ConsumerCount-1},
@@ -869,15 +855,12 @@
             %% condition for unregistering the limiter regardless of
             %% whether or not we can dispose of the ch record
             %% entirely.
-            case ConsumerCount-1 of 
-                0 -> ok = rabbit_limiter:unregister(LimiterPid, self());
-                _ -> ok
+            C2 = case ConsumerCount-1 of 
+                0 -> ok = rabbit_limiter:unregister(LimiterPid, self()),
+                     C1#cr{limiter_pid = undefined};
+                _ -> C1
             end,
-            maybe_store_ch_record(C1),
-=======
-        C = #cr{consumer_count = ConsumerCount} ->
-            maybe_store_ch_record(C#cr{consumer_count = ConsumerCount-1}),
->>>>>>> 6e7d448b
+            maybe_store_ch_record(C2),
             ok = maybe_send_reply(ChPid, OkMsg),
             NewState =
                 State#q{exclusive_consumer = cancel_holder(ChPid,
