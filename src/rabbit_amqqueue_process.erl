--- conflicted
+++ resolved
@@ -482,21 +482,12 @@
                            sender     = ChPid,
                            message    = Message,
                            msg_seq_no = MsgSeqNo},
-<<<<<<< HEAD
-                 State = #q{backing_queue = BQ, q = Q}) ->
-    NeedsConfirming = Message#basic_message.is_persistent andalso
-                      Q#amqqueue.durable,
-    case NeedsConfirming of
-        false -> rabbit_channel:confirm(ChPid, [MsgSeqNo]);
-        _     -> ok
-=======
                  {NeedsConfirming, State = #q{backing_queue = BQ}}) ->
     %% must confirm immediately if it has a MsgSeqNo and not NeedsConfirming
     case {NeedsConfirming, MsgSeqNo} of
         {_, undefined}  -> ok;
-        {no_confirm, _} -> rabbit_channel:confirm(ChPid, MsgSeqNo);
+        {no_confirm, _} -> rabbit_channel:confirm(ChPid, [MsgSeqNo]);
         {confirm, _}    -> ok
->>>>>>> 0ee8b2f4
     end,
     PredFun = fun (IsEmpty, _State) -> not IsEmpty end,
     DeliverFun =
