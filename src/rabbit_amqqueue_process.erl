%% The contents of this file are subject to the Mozilla Public License
%% Version 1.1 (the "License"); you may not use this file except in
%% compliance with the License. You may obtain a copy of the License
%% at http://www.mozilla.org/MPL/
%%
%% Software distributed under the License is distributed on an "AS IS"
%% basis, WITHOUT WARRANTY OF ANY KIND, either express or implied. See
%% the License for the specific language governing rights and
%% limitations under the License.
%%
%% The Original Code is RabbitMQ.
%%
%% The Initial Developer of the Original Code is VMware, Inc.
%% Copyright (c) 2007-2012 VMware, Inc.  All rights reserved.
%%

-module(rabbit_amqqueue_process).
-include("rabbit.hrl").
-include("rabbit_framing.hrl").

-behaviour(gen_server2).

-define(UNSENT_MESSAGE_LIMIT,          200).
-define(SYNC_INTERVAL,                 25). %% milliseconds
-define(RAM_DURATION_UPDATE_INTERVAL,  5000).

-define(BASE_MESSAGE_PROPERTIES,
        #message_properties{expiry = undefined, needs_confirming = false}).

-export([start_link/1, info_keys/0]).

-export([init_with_backing_queue_state/7]).

-export([init/1, terminate/2, code_change/3, handle_call/3, handle_cast/2,
         handle_info/2, handle_pre_hibernate/1, prioritise_call/3,
         prioritise_cast/2, prioritise_info/2, format_message_queue/2]).

%% Queue's state
-record(q, {q,
            exclusive_consumer,
            has_had_consumers,
            backing_queue,
            backing_queue_state,
            active_consumers,
            expires,
            sync_timer_ref,
            rate_timer_ref,
            expiry_timer_ref,
            stats_timer,
            msg_id_to_channel,
            ttl,
            ttl_timer_ref,
            publish_seqno,
            unconfirmed,
            delayed_stop,
            queue_monitors,
            dlx,
            dlx_routing_key
           }).

-record(consumer, {tag, ack_required}).

%% These are held in our process dictionary
-record(cr, {ch_pid,
             monitor_ref,
             acktags,
             consumer_count,
             blocked_consumers,
             limiter,
             is_limit_active,
             unsent_message_count}).

%%----------------------------------------------------------------------------

-ifdef(use_specs).

-spec(start_link/1 ::
        (rabbit_types:amqqueue()) -> rabbit_types:ok_pid_or_error()).
-spec(info_keys/0 :: () -> rabbit_types:info_keys()).
-spec(init_with_backing_queue_state/7 ::
        (rabbit_types:amqqueue(), atom(), tuple(), any(), [any()],
         [rabbit_types:delivery()], dict()) -> #q{}).

-endif.

%%----------------------------------------------------------------------------

-define(STATISTICS_KEYS,
        [pid,
         exclusive_consumer_pid,
         exclusive_consumer_tag,
         messages_ready,
         messages_unacknowledged,
         messages,
         consumers,
         memory,
         slave_pids,
         backing_queue_status
        ]).

-define(CREATION_EVENT_KEYS,
        [pid,
         name,
         durable,
         auto_delete,
         arguments,
         owner_pid,
         slave_pids,
         synchronised_slave_pids
        ]).

-define(INFO_KEYS,
        ?CREATION_EVENT_KEYS ++ ?STATISTICS_KEYS -- [pid, slave_pids]).

%%----------------------------------------------------------------------------

start_link(Q) -> gen_server2:start_link(?MODULE, Q, []).

info_keys() -> ?INFO_KEYS.

%%----------------------------------------------------------------------------

init(Q) ->
    process_flag(trap_exit, true),

    State = #q{q                   = Q#amqqueue{pid = self()},
               exclusive_consumer  = none,
               has_had_consumers   = false,
               backing_queue       = backing_queue_module(Q),
               backing_queue_state = undefined,
               active_consumers    = queue:new(),
               expires             = undefined,
               sync_timer_ref      = undefined,
               rate_timer_ref      = undefined,
               expiry_timer_ref    = undefined,
               ttl                 = undefined,
               dlx                 = undefined,
               dlx_routing_key     = undefined,
               publish_seqno       = 1,
               unconfirmed         = dtree:empty(),
               delayed_stop        = undefined,
               queue_monitors      = dict:new(),
               msg_id_to_channel   = gb_trees:empty()},
    {ok, rabbit_event:init_stats_timer(State, #q.stats_timer), hibernate,
     {backoff, ?HIBERNATE_AFTER_MIN, ?HIBERNATE_AFTER_MIN, ?DESIRED_HIBERNATE}}.

init_with_backing_queue_state(Q = #amqqueue{exclusive_owner = Owner}, BQ, BQS,
                              RateTRef, AckTags, Deliveries, MTC) ->
    case Owner of
        none -> ok;
        _    -> erlang:monitor(process, Owner)
    end,
    State = #q{q                   = Q,
               exclusive_consumer  = none,
               has_had_consumers   = false,
               backing_queue       = BQ,
               backing_queue_state = BQS,
               active_consumers    = queue:new(),
               expires             = undefined,
               sync_timer_ref      = undefined,
               rate_timer_ref      = RateTRef,
               expiry_timer_ref    = undefined,
               ttl                 = undefined,
               publish_seqno       = 1,
               unconfirmed         = dtree:empty(),
               delayed_stop        = undefined,
               queue_monitors      = dict:new(),
               msg_id_to_channel   = MTC},
    State1 = requeue_and_run(AckTags, process_args(
                                        rabbit_event:init_stats_timer(
                                          State, #q.stats_timer))),
    lists:foldl(
      fun (Delivery, StateN) -> deliver_or_enqueue(Delivery, StateN) end,
      State1, Deliveries).

terminate(shutdown = R,      State = #q{backing_queue = BQ}) ->
    terminate_shutdown(fun (BQS) -> BQ:terminate(R, BQS) end, State);
terminate({shutdown, _} = R, State = #q{backing_queue = BQ}) ->
    terminate_shutdown(fun (BQS) -> BQ:terminate(R, BQS) end, State);
terminate(Reason,            State = #q{q             = #amqqueue{name = QName},
                                        backing_queue = BQ}) ->
    %% FIXME: How do we cancel active subscriptions?
    terminate_shutdown(fun (BQS) ->
                               rabbit_event:notify(
                                 queue_deleted, [{pid,  self()},
                                                 {name, QName}]),
                               BQS1 = BQ:delete_and_terminate(Reason, BQS),
                               %% don't care if the internal delete
                               %% doesn't return 'ok'.
                               rabbit_amqqueue:internal_delete(qname(State)),
                               BQS1
                       end, State).

code_change(_OldVsn, State, _Extra) ->
    {ok, State}.

%%----------------------------------------------------------------------------

declare(Recover, From, State = #q{q                   = Q,
                                  backing_queue       = BQ,
                                  backing_queue_state = undefined}) ->
    case rabbit_amqqueue:internal_declare(Q, Recover) of
        not_found -> {stop, normal, not_found, State};
        Q         -> gen_server2:reply(From, {new, Q}),
                     ok = file_handle_cache:register_callback(
                            rabbit_amqqueue, set_maximum_since_use,
                            [self()]),
                     ok = rabbit_memory_monitor:register(
                            self(), {rabbit_amqqueue,
                                     set_ram_duration_target, [self()]}),
                     BQS = bq_init(BQ, Q, Recover),
                     State1 = process_args(State#q{backing_queue_state = BQS}),
                     rabbit_event:notify(queue_created,
                                         infos(?CREATION_EVENT_KEYS, State1)),
                     rabbit_event:if_enabled(State1, #q.stats_timer,
                                             fun() -> emit_stats(State1) end),
                     noreply(State1);
        Q1        -> {stop, normal, {existing, Q1}, State}
    end.

bq_init(BQ, Q, Recover) ->
    Self = self(),
    BQ:init(Q, Recover,
            fun (Mod, Fun) ->
                    rabbit_amqqueue:run_backing_queue(Self, Mod, Fun)
            end).

process_args(State = #q{q = #amqqueue{arguments = Arguments}}) ->
    lists:foldl(
      fun({Arg, Fun}, State1) ->
              case rabbit_misc:table_lookup(Arguments, Arg) of
                  {_Type, Val} -> Fun(Val, State1);
                  undefined    -> State1
              end
      end, State,
      [{<<"x-expires">>,                 fun init_expires/2},
       {<<"x-message-ttl">>,             fun init_ttl/2},
       {<<"x-dead-letter-exchange">>,    fun init_dlx/2},
       {<<"x-dead-letter-routing-key">>, fun init_dlx_routing_key/2}]).

init_expires(Expires, State) -> ensure_expiry_timer(State#q{expires = Expires}).

init_ttl(TTL, State) -> drop_expired_messages(State#q{ttl = TTL}).

init_dlx(DLX, State = #q{q = #amqqueue{name = QName}}) ->
    State#q{dlx = rabbit_misc:r(QName, exchange, DLX)}.

init_dlx_routing_key(RoutingKey, State) ->
    State#q{dlx_routing_key = RoutingKey}.

terminate_shutdown(Fun, State) ->
    State1 = #q{backing_queue_state = BQS} =
        stop_sync_timer(stop_rate_timer(State)),
    case BQS of
        undefined -> State1;
        _         -> ok = rabbit_memory_monitor:deregister(self()),
                     [emit_consumer_deleted(Ch, CTag)
                      || {Ch, CTag, _} <- consumers(State1)],
                     State1#q{backing_queue_state = Fun(BQS)}
    end.

reply(Reply, NewState) ->
    assert_invariant(NewState),
    {NewState1, Timeout} = next_state(NewState),
    {reply, Reply, NewState1, Timeout}.

noreply(NewState) ->
    assert_invariant(NewState),
    {NewState1, Timeout} = next_state(NewState),
    {noreply, NewState1, Timeout}.

next_state(State = #q{backing_queue = BQ, backing_queue_state = BQS}) ->
    {MsgIds, BQS1} = BQ:drain_confirmed(BQS),
    State1 = ensure_stats_timer(
               ensure_rate_timer(
                 confirm_messages(MsgIds, State#q{
                                            backing_queue_state = BQS1}))),
    case BQ:needs_timeout(BQS1) of
        false -> {stop_sync_timer(State1),   hibernate     };
        idle  -> {stop_sync_timer(State1),   ?SYNC_INTERVAL};
        timed -> {ensure_sync_timer(State1), 0             }
    end.

backing_queue_module(#amqqueue{arguments = Args}) ->
    case rabbit_misc:table_lookup(Args, <<"x-ha-policy">>) of
        undefined -> {ok, BQM} = application:get_env(backing_queue_module),
                     BQM;
        _Policy   -> rabbit_mirror_queue_master
    end.

ensure_sync_timer(State = #q{sync_timer_ref = undefined}) ->
    TRef = erlang:send_after(?SYNC_INTERVAL, self(), sync_timeout),
    State#q{sync_timer_ref = TRef};
ensure_sync_timer(State) ->
    State.

stop_sync_timer(State = #q{sync_timer_ref = undefined}) ->
    State;
stop_sync_timer(State = #q{sync_timer_ref = TRef}) ->
    erlang:cancel_timer(TRef),
    State#q{sync_timer_ref = undefined}.

ensure_rate_timer(State = #q{rate_timer_ref = undefined}) ->
    TRef = erlang:send_after(
             ?RAM_DURATION_UPDATE_INTERVAL, self(), update_ram_duration),
    State#q{rate_timer_ref = TRef};
ensure_rate_timer(State = #q{rate_timer_ref = just_measured}) ->
    State#q{rate_timer_ref = undefined};
ensure_rate_timer(State) ->
    State.

stop_rate_timer(State = #q{rate_timer_ref = undefined}) ->
    State;
stop_rate_timer(State = #q{rate_timer_ref = just_measured}) ->
    State#q{rate_timer_ref = undefined};
stop_rate_timer(State = #q{rate_timer_ref = TRef}) ->
    erlang:cancel_timer(TRef),
    State#q{rate_timer_ref = undefined}.

stop_expiry_timer(State = #q{expiry_timer_ref = undefined}) ->
    State;
stop_expiry_timer(State = #q{expiry_timer_ref = TRef}) ->
    erlang:cancel_timer(TRef),
    State#q{expiry_timer_ref = undefined}.

%% We wish to expire only when there are no consumers *and* the expiry
%% hasn't been refreshed (by queue.declare or basic.get) for the
%% configured period.
ensure_expiry_timer(State = #q{expires = undefined}) ->
    State;
ensure_expiry_timer(State = #q{expires = Expires}) ->
    case is_unused(State) of
        true ->
            NewState = stop_expiry_timer(State),
            TRef = erlang:send_after(Expires, self(), maybe_expire),
            NewState#q{expiry_timer_ref = TRef};
        false ->
            State
    end.

ensure_stats_timer(State) ->
    rabbit_event:ensure_stats_timer(State, #q.stats_timer, emit_stats).

assert_invariant(#q{active_consumers = AC,
                    backing_queue = BQ, backing_queue_state = BQS}) ->
    true = (queue:is_empty(AC) orelse BQ:is_empty(BQS)).

lookup_ch(ChPid) ->
    case get({ch, ChPid}) of
        undefined -> not_found;
        C         -> C
    end.

ch_record(ChPid) ->
    Key = {ch, ChPid},
    case get(Key) of
        undefined -> MonitorRef = erlang:monitor(process, ChPid),
                     C = #cr{ch_pid               = ChPid,
                             monitor_ref          = MonitorRef,
                             acktags              = sets:new(),
                             consumer_count       = 0,
                             blocked_consumers    = queue:new(),
                             is_limit_active      = false,
                             limiter              = rabbit_limiter:make_token(),
                             unsent_message_count = 0},
                     put(Key, C),
                     C;
        C = #cr{} -> C
    end.

update_ch_record(C = #cr{consumer_count       = ConsumerCount,
                         acktags              = ChAckTags,
                         unsent_message_count = UnsentMessageCount}) ->
    case {sets:size(ChAckTags), ConsumerCount, UnsentMessageCount} of
        {0, 0, 0} -> ok = erase_ch_record(C);
        _         -> ok = store_ch_record(C)
    end,
    C.

store_ch_record(C = #cr{ch_pid = ChPid}) ->
    put({ch, ChPid}, C),
    ok.

erase_ch_record(#cr{ch_pid      = ChPid,
                    limiter     = Limiter,
                    monitor_ref = MonitorRef}) ->
    ok = rabbit_limiter:unregister(Limiter, self()),
    erlang:demonitor(MonitorRef),
    erase({ch, ChPid}),
    ok.

update_consumer_count(C = #cr{consumer_count = 0, limiter = Limiter}, +1) ->
    ok = rabbit_limiter:register(Limiter, self()),
    update_ch_record(C#cr{consumer_count = 1});
update_consumer_count(C = #cr{consumer_count = 1, limiter = Limiter}, -1) ->
    ok = rabbit_limiter:unregister(Limiter, self()),
    update_ch_record(C#cr{consumer_count = 0,
                          limiter = rabbit_limiter:make_token()});
update_consumer_count(C = #cr{consumer_count = Count}, Delta) ->
    update_ch_record(C#cr{consumer_count = Count + Delta}).

all_ch_record() -> [C || {{ch, _}, C} <- get()].

block_consumer(C = #cr{blocked_consumers = Blocked}, QEntry) ->
    update_ch_record(C#cr{blocked_consumers = queue:in(QEntry, Blocked)}).

is_ch_blocked(#cr{unsent_message_count = Count, is_limit_active = Limited}) ->
    Limited orelse Count >= ?UNSENT_MESSAGE_LIMIT.

ch_record_state_transition(OldCR, NewCR) ->
    case {is_ch_blocked(OldCR), is_ch_blocked(NewCR)} of
        {true, false} -> unblock;
        {false, true} -> block;
        {_, _}        -> ok
    end.

deliver_msgs_to_consumers(_DeliverFun, true, State) ->
    {true, State};
deliver_msgs_to_consumers(DeliverFun, false,
                          State = #q{active_consumers = ActiveConsumers}) ->
    case queue:out(ActiveConsumers) of
        {empty, _} ->
            {false, State};
        {{value, QEntry}, Tail} ->
            {Stop, State1} = deliver_msg_to_consumer(
                               DeliverFun, QEntry,
                               State#q{active_consumers = Tail}),
            deliver_msgs_to_consumers(DeliverFun, Stop, State1)
    end.

deliver_msg_to_consumer(DeliverFun, E = {ChPid, Consumer}, State) ->
    C = ch_record(ChPid),
    case is_ch_blocked(C) of
        true  -> block_consumer(C, E),
                 {false, State};
        false -> case rabbit_limiter:can_send(C#cr.limiter, self(),
                                              Consumer#consumer.ack_required) of
                     false -> block_consumer(C#cr{is_limit_active = true}, E),
                              {false, State};
                     true  -> AC1 = queue:in(E, State#q.active_consumers),
                              deliver_msg_to_consumer(
                                DeliverFun, Consumer, C,
                                State#q{active_consumers = AC1})
                 end
    end.

deliver_msg_to_consumer(DeliverFun,
                        #consumer{tag          = ConsumerTag,
                                  ack_required = AckRequired},
                        C = #cr{ch_pid               = ChPid,
                                acktags              = ChAckTags,
                                unsent_message_count = Count},
                        State = #q{q = #amqqueue{name = QName}}) ->
    {{Message, IsDelivered, AckTag}, Stop, State1} =
        DeliverFun(AckRequired, State),
    rabbit_channel:deliver(ChPid, ConsumerTag, AckRequired,
                           {QName, self(), AckTag, IsDelivered, Message}),
    ChAckTags1 = case AckRequired of
                     true  -> sets:add_element(AckTag, ChAckTags);
                     false -> ChAckTags
                 end,
    update_ch_record(C#cr{acktags              = ChAckTags1,
                          unsent_message_count = Count + 1}),
    {Stop, State1}.

deliver_from_queue_deliver(AckRequired, State) ->
    {{Message, IsDelivered, AckTag, Remaining}, State1} =
        fetch(AckRequired, State),
    {{Message, IsDelivered, AckTag}, 0 == Remaining, State1}.

confirm_messages([], State) ->
    State;
confirm_messages(MsgIds, State = #q{msg_id_to_channel = MTC}) ->
    {CMs, MTC1} =
        lists:foldl(
          fun(MsgId, {CMs, MTC0}) ->
                  case gb_trees:lookup(MsgId, MTC0) of
                      {value, {SenderPid, MsgSeqNo}} ->
                          {rabbit_misc:gb_trees_cons(SenderPid,
                                                     MsgSeqNo, CMs),
                           gb_trees:delete(MsgId, MTC0)};
                      none ->
                          {CMs, MTC0}
                  end
          end, {gb_trees:empty(), MTC}, MsgIds),
    rabbit_misc:gb_trees_foreach(fun rabbit_misc:confirm_to_sender/2, CMs),
    State#q{msg_id_to_channel = MTC1}.

should_confirm_message(#delivery{msg_seq_no = undefined}, _State) ->
    never;
should_confirm_message(#delivery{sender     = SenderPid,
                                 msg_seq_no = MsgSeqNo,
                                 message    = #basic_message {
                                   is_persistent = true,
                                   id            = MsgId}},
                       #q{q = #amqqueue{durable = true}}) ->
    {eventually, SenderPid, MsgSeqNo, MsgId};
should_confirm_message(_Delivery, _State) ->
    immediately.

needs_confirming({eventually, _, _, _}) -> true;
needs_confirming(_)                     -> false.

maybe_record_confirm_message({eventually, SenderPid, MsgSeqNo, MsgId},
                             State = #q{msg_id_to_channel = MTC}) ->
    State#q{msg_id_to_channel =
                gb_trees:insert(MsgId, {SenderPid, MsgSeqNo}, MTC)};
maybe_record_confirm_message(_Confirm, State) ->
    State.

run_message_queue(State) ->
    State1 = #q{backing_queue = BQ, backing_queue_state = BQS} =
        drop_expired_messages(State),
    {_IsEmpty1, State2} = deliver_msgs_to_consumers(
                            fun deliver_from_queue_deliver/2,
                            BQ:is_empty(BQS), State1),
    State2.

attempt_delivery(Delivery = #delivery{sender     = SenderPid,
                                      message    = Message,
                                      msg_seq_no = MsgSeqNo},
                 State = #q{backing_queue = BQ, backing_queue_state = BQS}) ->
    Confirm = should_confirm_message(Delivery, State),
    case Confirm of
        immediately -> rabbit_misc:confirm_to_sender(SenderPid, [MsgSeqNo]);
        _           -> ok
    end,
    case BQ:is_duplicate(Message, BQS) of
        {false, BQS1} ->
            DeliverFun =
                fun (AckRequired, State1 = #q{backing_queue_state = BQS2}) ->
                        %% we don't need an expiry here because
                        %% messages are not being enqueued, so we use
                        %% an empty message_properties.
                        {AckTag, BQS3} =
                            BQ:publish_delivered(
                              AckRequired, Message,
                              (?BASE_MESSAGE_PROPERTIES)#message_properties{
                                needs_confirming = needs_confirming(Confirm)},
                              SenderPid, BQS2),
                        {{Message, false, AckTag}, true,
                         State1#q{backing_queue_state = BQS3}}
                end,
            {Delivered, State2} =
                deliver_msgs_to_consumers(DeliverFun, false,
                                          State#q{backing_queue_state = BQS1}),
            {Delivered, Confirm, State2};
        {Duplicate, BQS1} ->
            %% if the message has previously been seen by the BQ then
            %% it must have been seen under the same circumstances as
            %% now: i.e. if it is now a deliver_immediately then it
            %% must have been before.
            Delivered = case Duplicate of
                            published -> true;
                            discarded -> false
                        end,
            {Delivered, Confirm, State#q{backing_queue_state = BQS1}}
    end.

deliver_or_enqueue(Delivery = #delivery{message = Message,
                                        sender  = SenderPid}, State) ->
    {Delivered, Confirm, State1} = attempt_delivery(Delivery, State),
    State2 = #q{backing_queue = BQ, backing_queue_state = BQS} =
        maybe_record_confirm_message(Confirm, State1),
    case Delivered of
        true  -> State2;
        false -> Props = (message_properties(State)) #message_properties{
                           needs_confirming = needs_confirming(Confirm)},
                 BQS1 = BQ:publish(Message, Props, SenderPid, BQS),
                 ensure_ttl_timer(State2#q{backing_queue_state = BQS1})
    end.

requeue_and_run(AckTags, State = #q{backing_queue = BQ}) ->
    run_backing_queue(BQ, fun (M, BQS) ->
                                  {_MsgIds, BQS1} = M:requeue(AckTags, BQS),
                                  BQS1
                          end, State).

fetch(AckRequired, State = #q{backing_queue_state = BQS,
                              backing_queue       = BQ}) ->
    {Result, BQS1} = BQ:fetch(AckRequired, BQS),
    {Result, State#q{backing_queue_state = BQS1}}.

remove_consumer(ChPid, ConsumerTag, Queue) ->
    queue:filter(fun ({CP, #consumer{tag = CTag}}) ->
                         (CP /= ChPid) or (CTag /= ConsumerTag)
                 end, Queue).

remove_consumers(ChPid, Queue) ->
    queue:filter(fun ({CP, #consumer{tag = CTag}}) when CP =:= ChPid ->
                         emit_consumer_deleted(ChPid, CTag),
                         false;
                     (_) ->
                         true
                 end, Queue).

possibly_unblock(State, ChPid, Update) ->
    case lookup_ch(ChPid) of
        not_found ->
            State;
        C ->
            C1 = Update(C),
            case ch_record_state_transition(C, C1) of
                ok      ->  update_ch_record(C1),
                            State;
                unblock -> #cr{blocked_consumers = Consumers} = C1,
                           update_ch_record(
                             C1#cr{blocked_consumers = queue:new()}),
                           AC1 = queue:join(State#q.active_consumers,
                                            Consumers),
                           run_message_queue(State#q{active_consumers = AC1})
            end
    end.

should_auto_delete(#q{q = #amqqueue{auto_delete = false}}) -> false;
should_auto_delete(#q{has_had_consumers = false}) -> false;
should_auto_delete(State) -> is_unused(State).

handle_ch_down(DownPid, State = #q{exclusive_consumer = Holder}) ->
    case get({ch_publisher, DownPid}) of
        undefined -> ok;
        MRef      -> erlang:demonitor(MRef),
                     erase({ch_publisher, DownPid}),
                     credit_flow:peer_down(DownPid)
    end,
    case lookup_ch(DownPid) of
        not_found ->
            {ok, State};
        C = #cr{ch_pid            = ChPid,
                acktags           = ChAckTags,
                blocked_consumers = Blocked} ->
            _ = remove_consumers(ChPid, Blocked), %% for stats emission
            ok = erase_ch_record(C),
            State1 = State#q{
                       exclusive_consumer = case Holder of
                                                {ChPid, _} -> none;
                                                Other      -> Other
                                            end,
                       active_consumers = remove_consumers(
                                            ChPid, State#q.active_consumers)},
            case should_auto_delete(State1) of
                true  -> {stop, State1};
                false -> {ok, requeue_and_run(sets:to_list(ChAckTags),
                                              ensure_expiry_timer(State1))}
            end
    end.

check_exclusive_access({_ChPid, _ConsumerTag}, _ExclusiveConsume, _State) ->
    in_use;
check_exclusive_access(none, false, _State) ->
    ok;
check_exclusive_access(none, true, State) ->
    case is_unused(State) of
        true  -> ok;
        false -> in_use
    end.

consumer_count() -> consumer_count(fun (_) -> false end).

active_consumer_count() -> consumer_count(fun is_ch_blocked/1).

consumer_count(Exclude) ->
    lists:sum([Count || C = #cr{consumer_count = Count} <- all_ch_record(),
                        not Exclude(C)]).

is_unused(_State) -> consumer_count() == 0.

maybe_send_reply(_ChPid, undefined) -> ok;
maybe_send_reply(ChPid, Msg) -> ok = rabbit_channel:send_command(ChPid, Msg).

qname(#q{q = #amqqueue{name = QName}}) -> QName.

backing_queue_timeout(State = #q{backing_queue = BQ}) ->
    run_backing_queue(BQ, fun (M, BQS) -> M:timeout(BQS) end, State).

run_backing_queue(Mod, Fun, State = #q{backing_queue = BQ,
                                       backing_queue_state = BQS}) ->
    run_message_queue(State#q{backing_queue_state = BQ:invoke(Mod, Fun, BQS)}).

subtract_acks(ChPid, AckTags, State, Fun) ->
    case lookup_ch(ChPid) of
        not_found ->
            State;
        C = #cr{acktags = ChAckTags} ->
            update_ch_record(C#cr{acktags = lists:foldl(fun sets:del_element/2,
                                                        ChAckTags, AckTags)}),
            Fun(State)
    end.

discard_delivery(#delivery{sender = SenderPid,
                           message = Message},
                 State = #q{backing_queue = BQ,
                            backing_queue_state = BQS}) ->
    State#q{backing_queue_state = BQ:discard(Message, SenderPid, BQS)}.

message_properties(#q{ttl=TTL}) ->
    #message_properties{expiry = calculate_msg_expiry(TTL)}.

calculate_msg_expiry(undefined) -> undefined;
calculate_msg_expiry(TTL)       -> now_micros() + (TTL * 1000).

drop_expired_messages(State = #q{ttl = undefined}) ->
    State;
drop_expired_messages(State = #q{backing_queue_state = BQS,
                                 backing_queue       = BQ}) ->
    Now = now_micros(),
    BQS1 = BQ:dropwhile(
             fun (#message_properties{expiry = Expiry}) -> Now > Expiry end,
             dead_letter_fun(expired, State),
             BQS),
    ensure_ttl_timer(State#q{backing_queue_state = BQS1}).

ensure_ttl_timer(State = #q{backing_queue       = BQ,
                            backing_queue_state = BQS,
                            ttl                 = TTL,
                            ttl_timer_ref       = undefined})
  when TTL =/= undefined ->
    case BQ:is_empty(BQS) of
        true  -> State;
        false -> TRef = erlang:send_after(TTL, self(), drop_expired),
                 State#q{ttl_timer_ref = TRef}
    end;
ensure_ttl_timer(State) ->
    State.

dead_letter_fun(_Reason, #q{dlx = undefined}) ->
    undefined;
dead_letter_fun(Reason, _State) ->
    fun(Msg, AckTag) ->
            gen_server2:cast(self(), {dead_letter, {Msg, AckTag}, Reason})
    end.

dead_letter_msg(Msg, AckTag, Reason, State = #q{dlx = DLX}) ->
    case rabbit_exchange:lookup(DLX) of
        {error, not_found} ->
            noreply(State);
        _ ->
            dead_letter_msg_existing_dlx(Msg, AckTag, Reason, State)
    end.

dead_letter_msg_existing_dlx(Msg, AckTag, Reason,
                             State = #q{publish_seqno = MsgSeqNo,
                                        unconfirmed   = UC,
                                        dlx           = DLX}) ->
    {ok, _, QPids} =
        rabbit_basic:publish(
          rabbit_basic:delivery(
            false, false, make_dead_letter_msg(DLX, Reason, Msg, State),
            MsgSeqNo)),
    State1 = lists:foldl(fun monitor_queue/2, State, QPids),
    State2 = State1#q{publish_seqno = MsgSeqNo + 1},
    case QPids of
<<<<<<< HEAD
        [] -> {_Guids, BQS1} = BQ:ack([AckTag], BQS),
              cleanup_after_confirm(State2#q{backing_queue_state = BQS1});
        _  -> State3 =
                  lists:foldl(
                    fun(QPid, State0 = #q{unconfirmed_qm = UQM}) ->
                            UQM1 = rabbit_misc:gb_trees_set_insert(
                                     QPid, MsgSeqNo, UQM),
                            State0#q{unconfirmed_qm = UQM1}
                    end, State2, QPids),
              noreply(State3#q{
                        unconfirmed_mq =
                            gb_trees:insert(
                              MsgSeqNo, {gb_sets:from_list(QPids),
                                         AckTag}, UMQ)})
=======
        [] -> cleanup_after_confirm([AckTag], State2);
        _  -> UC1 = dtree:insert(MsgSeqNo, QPids, AckTag, UC),
              noreply(State2#q{unconfirmed = UC1})
>>>>>>> ad4b4243
    end.

monitor_queue(QPid, State = #q{queue_monitors = QMons}) ->
    case dict:is_key(QPid, QMons) of
        true  -> State;
        false -> State#q{queue_monitors =
                             dict:store(QPid, erlang:monitor(process, QPid),
                                        QMons)}
    end.

demonitor_queue(QPid, State = #q{queue_monitors = QMons}) ->
    case dict:find(QPid, QMons) of
        {ok, MRef} -> erlang:demonitor(MRef),
                      State#q{queue_monitors = dict:erase(QPid, QMons)};
        error      -> State
    end.

handle_queue_down(QPid, Reason, State = #q{queue_monitors = QMons,
                                           unconfirmed    = UC}) ->
    case dict:find(QPid, QMons) of
        error ->
            noreply(State);
        {ok, _} ->
<<<<<<< HEAD
            rabbit_log:info("DLQ ~p (for ~s) died~n",
                            [QPid, rabbit_misc:rs(qname(State))]),
            State1 = State#q{queue_monitors = dict:erase(QPid, QMons)},
            case gb_trees:lookup(QPid, UQM) of
                none ->
                    noreply(State1);
                {value, MsgSeqNosSet} ->
                    case rabbit_misc:is_abnormal_termination(Reason) of
                        true  -> rabbit_log:warning(
                                   "Dead queue lost ~p messages~n",
                                   [gb_sets:size(MsgSeqNosSet)]);
                        false -> ok
                    end,
                    handle_confirm(gb_sets:to_list(MsgSeqNosSet), QPid, State1)
            end
=======
            #resource{name = QName} = qname(State),
            rabbit_log:info("DLQ ~p (for ~p) died~n", [QPid, QName]),
            {MsgSeqNoAckTags, UC1} = dtree:take(QPid, UC),
            case (MsgSeqNoAckTags =/= [] andalso
                  rabbit_misc:is_abnormal_termination(Reason)) of
                true -> rabbit_log:warning("Dead queue lost ~p messages~n",
                                           [length(MsgSeqNoAckTags)]);
                false -> ok
            end,
            cleanup_after_confirm(
              [AckTag || {_MsgSeqNo, AckTag} <- MsgSeqNoAckTags],
              State#q{queue_monitors = dict:erase(QPid, QMons),
                      unconfirmed    = UC1})
>>>>>>> ad4b4243
    end.

stop_later(Reason, State) ->
    stop_later(Reason, undefined, noreply, State).

stop_later(Reason, From, Reply, State = #q{unconfirmed = UC}) ->
    case {dtree:is_empty(UC), Reply} of
        {true, noreply} ->
            {stop, Reason, State};
        {true, _} ->
            {stop, Reason, Reply, State};
        {false, _} ->
            noreply(State#q{delayed_stop = {Reason, {From, Reply}}})
    end.

cleanup_after_confirm(AckTags, State = #q{delayed_stop        = DS,
                                          unconfirmed         = UC,
                                          backing_queue       = BQ,
                                          backing_queue_state = BQS}) ->
    {_Guids, BQS1} = BQ:ack(AckTags, BQS),
    State1 = State#q{backing_queue_state = BQS1},
    case dtree:is_empty(UC) andalso DS =/= undefined of
        true  -> case DS of
                     {_, {_, noreply}}  -> ok;
                     {_, {From, Reply}} -> gen_server2:reply(From, Reply)
                 end,
                 {Reason, _} = DS,
                 {stop, Reason, State1};
        false -> noreply(State1)
    end.

already_been_here(_Delivery, #q{dlx = undefined}) ->
    false;
already_been_here(#delivery{message = #basic_message{content = Content}},
                  State) ->
    #content{properties = #'P_basic'{headers = Headers}} =
        rabbit_binary_parser:ensure_content_decoded(Content),
    #resource{name = QueueName} = qname(State),
    case Headers of
        undefined ->
            false;
        _ ->
            case rabbit_misc:table_lookup(Headers, <<"x-death">>) of
                {array, DeathTables} ->
                    OldQueues = [rabbit_misc:table_lookup(D, <<"queue">>) ||
                                    {table, D} <- DeathTables],
                    OldQueues1 = [QName || {longstr, QName} <- OldQueues],
                    case lists:member(QueueName, OldQueues1) of
                        true -> [QueueName | OldQueues1];
                        _    -> false
                    end;
                _ ->
                    false
            end
    end.

make_dead_letter_msg(DLX, Reason,
                     Msg = #basic_message{content       = Content,
                                          exchange_name = Exchange,
                                          routing_keys  = RoutingKeys},
                     State = #q{dlx_routing_key = DlxRoutingKey}) ->
    Headers = rabbit_basic:extract_headers(Content),
    #resource{name = QName} = qname(State),
    %% The first routing key is the one specified in the
    %% basic.publish; all others are CC or BCC keys.
    RoutingKeys1 = [hd(RoutingKeys) | rabbit_basic:header_routes(Headers)],
    Info = [{<<"reason">>, longstr, list_to_binary(atom_to_list(Reason))},
            {<<"queue">>, longstr, QName},
            {<<"time">>, timestamp, rabbit_misc:now_ms() div 1000},
            {<<"exchange">>, longstr, Exchange#resource.name},
            {<<"routing-keys">>, array,
             [{longstr, Key} || Key <- RoutingKeys1]}],
    Headers1 = rabbit_basic:append_table_header(<<"x-death">>, Info, Headers),
    {DeathRoutingKeys, Headers2} =
        case DlxRoutingKey of
            undefined -> {RoutingKeys, Headers1};
            _         -> {[DlxRoutingKey],
                          lists:keydelete(<<"CC">>, 1, Headers1)}
        end,
    Content1 = rabbit_basic:replace_headers(Headers2, Content),
    Msg#basic_message{exchange_name = DLX, id = rabbit_guid:gen(),
                      routing_keys = DeathRoutingKeys, content = Content1}.


now_micros() -> timer:now_diff(now(), {0,0,0}).

infos(Items, State) ->
    {Prefix, Items1} =
        case lists:member(synchronised_slave_pids, Items) of
            true  -> Prefix1 = slaves_status(State),
                     case lists:member(slave_pids, Items) of
                         true  -> {Prefix1, Items -- [slave_pids]};
                         false -> {proplists:delete(slave_pids, Prefix1), Items}
                     end;
            false -> {[], Items}
        end,
    Prefix ++ [{Item, i(Item, State)}
               || Item <- (Items1 -- [synchronised_slave_pids])].

slaves_status(#q{q = #amqqueue{name = Name}}) ->
    case rabbit_amqqueue:lookup(Name) of
        {ok, #amqqueue{mirror_nodes = undefined}} ->
            [{slave_pids, ''}, {synchronised_slave_pids, ''}];
        {ok, #amqqueue{slave_pids = SPids}} ->
            {Results, _Bad} =
                delegate:invoke(SPids, fun rabbit_mirror_queue_slave:info/1),
            {SPids1, SSPids} =
                lists:foldl(
                  fun ({Pid, Infos}, {SPidsN, SSPidsN}) ->
                          {[Pid | SPidsN],
                           case proplists:get_bool(is_synchronised, Infos) of
                               true  -> [Pid | SSPidsN];
                               false -> SSPidsN
                           end}
                  end, {[], []}, Results),
            [{slave_pids, SPids1}, {synchronised_slave_pids, SSPids}]
    end.

i(name,        #q{q = #amqqueue{name        = Name}})       -> Name;
i(durable,     #q{q = #amqqueue{durable     = Durable}})    -> Durable;
i(auto_delete, #q{q = #amqqueue{auto_delete = AutoDelete}}) -> AutoDelete;
i(arguments,   #q{q = #amqqueue{arguments   = Arguments}})  -> Arguments;
i(pid, _) ->
    self();
i(owner_pid, #q{q = #amqqueue{exclusive_owner = none}}) ->
    '';
i(owner_pid, #q{q = #amqqueue{exclusive_owner = ExclusiveOwner}}) ->
    ExclusiveOwner;
i(exclusive_consumer_pid, #q{exclusive_consumer = none}) ->
    '';
i(exclusive_consumer_pid, #q{exclusive_consumer = {ChPid, _ConsumerTag}}) ->
    ChPid;
i(exclusive_consumer_tag, #q{exclusive_consumer = none}) ->
    '';
i(exclusive_consumer_tag, #q{exclusive_consumer = {_ChPid, ConsumerTag}}) ->
    ConsumerTag;
i(messages_ready, #q{backing_queue_state = BQS, backing_queue = BQ}) ->
    BQ:len(BQS);
i(messages_unacknowledged, _) ->
    lists:sum([sets:size(C#cr.acktags) || C <- all_ch_record()]);
i(messages, State) ->
    lists:sum([i(Item, State) || Item <- [messages_ready,
                                          messages_unacknowledged]]);
i(consumers, _) ->
    consumer_count();
i(memory, _) ->
    {memory, M} = process_info(self(), memory),
    M;
i(slave_pids, #q{q = #amqqueue{name = Name}}) ->
    case rabbit_amqqueue:lookup(Name) of
        {ok, #amqqueue{mirror_nodes = undefined}} -> [];
        {ok, #amqqueue{slave_pids = SPids}}       -> SPids
    end;
i(backing_queue_status, #q{backing_queue_state = BQS, backing_queue = BQ}) ->
    BQ:status(BQS);
i(Item, _) ->
    throw({bad_argument, Item}).

consumers(#q{active_consumers = ActiveConsumers}) ->
    lists:foldl(fun (C, Acc) -> consumers(C#cr.blocked_consumers, Acc) end,
                consumers(ActiveConsumers, []), all_ch_record()).

consumers(Consumers, Acc) ->
    rabbit_misc:queue_fold(
      fun ({ChPid, #consumer{tag = CTag, ack_required = AckRequired}}, Acc1) ->
              [{ChPid, CTag, AckRequired} | Acc1]
      end, Acc, Consumers).

emit_stats(State) ->
    emit_stats(State, []).

emit_stats(State, Extra) ->
    rabbit_event:notify(queue_stats, Extra ++ infos(?STATISTICS_KEYS, State)).

emit_consumer_created(ChPid, ConsumerTag, Exclusive, AckRequired) ->
    rabbit_event:notify(consumer_created,
                        [{consumer_tag, ConsumerTag},
                         {exclusive,    Exclusive},
                         {ack_required, AckRequired},
                         {channel,      ChPid},
                         {queue,        self()}]).

emit_consumer_deleted(ChPid, ConsumerTag) ->
    rabbit_event:notify(consumer_deleted,
                        [{consumer_tag, ConsumerTag},
                         {channel,      ChPid},
                         {queue,        self()}]).

%%----------------------------------------------------------------------------

prioritise_call(Msg, _From, _State) ->
    case Msg of
        info                                 -> 9;
        {info, _Items}                       -> 9;
        consumers                            -> 9;
        {basic_consume, _, _, _, _, _, _}    -> 7;
        {basic_cancel, _, _, _}              -> 7;
        stat                                 -> 7;
        _                                    -> 0
    end.

prioritise_cast(Msg, _State) ->
    case Msg of
        delete_immediately                   -> 8;
        {set_ram_duration_target, _Duration} -> 8;
        {set_maximum_since_use, _Age}        -> 8;
        {ack, _AckTags, _ChPid}              -> 7;
        {reject, _AckTags, _Requeue, _ChPid} -> 7;
        {notify_sent, _ChPid, _Credit}       -> 7;
        {unblock, _ChPid}                    -> 7;
        {run_backing_queue, _Mod, _Fun}      -> 6;
        _                                    -> 0
    end.

prioritise_info(Msg, #q{q = #amqqueue{exclusive_owner = DownPid}}) ->
    case Msg of
        {'DOWN', _, process, DownPid, _}     -> 8;
        update_ram_duration                  -> 8;
        maybe_expire                         -> 8;
        drop_expired                         -> 8;
        emit_stats                           -> 7;
        sync_timeout                         -> 6;
        _                                    -> 0
    end.

handle_call(_, _, State = #q{delayed_stop = DS}) when DS =/= undefined ->
    noreply(State);

handle_call({init, Recover}, From,
            State = #q{q = #amqqueue{exclusive_owner = none}}) ->
    declare(Recover, From, State);

handle_call({init, Recover}, From,
            State = #q{q = #amqqueue{exclusive_owner = Owner}}) ->
    case rabbit_misc:is_process_alive(Owner) of
        true  -> erlang:monitor(process, Owner),
                 declare(Recover, From, State);
        false -> #q{backing_queue = BQ, backing_queue_state = undefined,
                    q = #amqqueue{name = QName} = Q} = State,
                 gen_server2:reply(From, not_found),
                 case Recover of
                     true -> ok;
                     _    -> rabbit_log:warning(
                               "Queue ~p exclusive owner went away~n", [QName])
                 end,
                 BQS = bq_init(BQ, Q, Recover),
                 %% Rely on terminate to delete the queue.
                 {stop, normal, State#q{backing_queue_state = BQS}}
    end;

handle_call(info, _From, State) ->
    reply(infos(?INFO_KEYS, State), State);

handle_call({info, Items}, _From, State) ->
    try
        reply({ok, infos(Items, State)}, State)
    catch Error -> reply({error, Error}, State)
    end;

handle_call(consumers, _From, State) ->
    reply(consumers(State), State);

handle_call({deliver, Delivery = #delivery{immediate = true}}, _From, State) ->
    %% FIXME: Is this correct semantics?
    %%
    %% I'm worried in particular about the case where an exchange has
    %% two queues against a particular routing key, and a message is
    %% sent in immediate mode through the binding. In non-immediate
    %% mode, both queues get the message, saving it for later if
    %% there's noone ready to receive it just now. In immediate mode,
    %% should both queues still get the message, somehow, or should
    %% just all ready-to-consume queues get the message, with unready
    %% queues discarding the message?
    %%
    {Delivered, Confirm, State1} = attempt_delivery(Delivery, State),
    reply(Delivered, case Delivered of
                         true  -> maybe_record_confirm_message(Confirm, State1);
                         false -> discard_delivery(Delivery, State1)
                     end);

handle_call({deliver, Delivery = #delivery{mandatory = true}}, From, State) ->
    gen_server2:reply(From, true),
    noreply(deliver_or_enqueue(Delivery, State));

handle_call({notify_down, ChPid}, From, State) ->
    %% we want to do this synchronously, so that auto_deleted queues
    %% are no longer visible by the time we send a response to the
    %% client.  The queue is ultimately deleted in terminate/2; if we
    %% return stop with a reply, terminate/2 will be called by
    %% gen_server2 *before* the reply is sent.
    case handle_ch_down(ChPid, State) of
        {ok, State1}   -> reply(ok, State1);
        {stop, State1} -> stop_later(normal, From, ok, State1)
    end;

handle_call({basic_get, ChPid, NoAck}, _From,
            State = #q{q = #amqqueue{name = QName}}) ->
    AckRequired = not NoAck,
    State1 = ensure_expiry_timer(State),
    case fetch(AckRequired, drop_expired_messages(State1)) of
        {empty, State2} ->
            reply(empty, State2);
        {{Message, IsDelivered, AckTag, Remaining}, State2} ->
            State3 =
                case AckRequired of
                    true  -> C = #cr{acktags = ChAckTags} = ch_record(ChPid),
                             ChAckTags1 = sets:add_element(AckTag, ChAckTags),
                             update_ch_record(C#cr{acktags = ChAckTags1}),
                             State2;
                    false -> State2
                end,
            Msg = {QName, self(), AckTag, IsDelivered, Message},
            reply({ok, Remaining, Msg}, State3)
    end;

handle_call({basic_consume, NoAck, ChPid, Limiter,
             ConsumerTag, ExclusiveConsume, OkMsg},
            _From, State = #q{exclusive_consumer = ExistingHolder}) ->
    case check_exclusive_access(ExistingHolder, ExclusiveConsume,
                                State) of
        in_use ->
            reply({error, exclusive_consume_unavailable}, State);
        ok ->
            C = ch_record(ChPid),
            C1 = update_consumer_count(C#cr{limiter = Limiter}, +1),
            Consumer = #consumer{tag = ConsumerTag,
                                 ack_required = not NoAck},
            ExclusiveConsumer = if ExclusiveConsume -> {ChPid, ConsumerTag};
                                   true             -> ExistingHolder
                                end,
            State1 = State#q{has_had_consumers = true,
                             exclusive_consumer = ExclusiveConsumer},
            ok = maybe_send_reply(ChPid, OkMsg),
            E = {ChPid, Consumer},
            State2 =
                case is_ch_blocked(C1) of
                    true  -> block_consumer(C1, E),
                             State1;
                    false -> update_ch_record(C1),
                             AC1 = queue:in(E, State1#q.active_consumers),
                             run_message_queue(State1#q{active_consumers = AC1})
                end,
            emit_consumer_created(ChPid, ConsumerTag, ExclusiveConsume,
                                  not NoAck),
            reply(ok, State2)
    end;

handle_call({basic_cancel, ChPid, ConsumerTag, OkMsg}, From,
            State = #q{exclusive_consumer = Holder}) ->
    ok = maybe_send_reply(ChPid, OkMsg),
    case lookup_ch(ChPid) of
        not_found ->
            reply(ok, State);
        C = #cr{blocked_consumers = Blocked} ->
            emit_consumer_deleted(ChPid, ConsumerTag),
            Blocked1 = remove_consumer(ChPid, ConsumerTag, Blocked),
            update_consumer_count(C#cr{blocked_consumers = Blocked1}, -1),
            State1 = State#q{
                       exclusive_consumer = case Holder of
                                                {ChPid, ConsumerTag} -> none;
                                                _                    -> Holder
                                            end,
                       active_consumers   = remove_consumer(
                                              ChPid, ConsumerTag,
                                             State#q.active_consumers)},
            case should_auto_delete(State1) of
                false -> reply(ok, ensure_expiry_timer(State1));
                true  -> stop_later(normal, From, ok, State1)
            end
    end;

handle_call(stat, _From, State) ->
    State1 = #q{backing_queue = BQ, backing_queue_state = BQS} =
        drop_expired_messages(ensure_expiry_timer(State)),
    reply({ok, BQ:len(BQS), active_consumer_count()}, State1);

handle_call({delete, IfUnused, IfEmpty}, From,
            State = #q{backing_queue_state = BQS, backing_queue = BQ}) ->
    IsEmpty = BQ:is_empty(BQS),
    IsUnused = is_unused(State),
    if
        IfEmpty and not(IsEmpty)   -> reply({error, not_empty}, State);
        IfUnused and not(IsUnused) -> reply({error, in_use}, State);
        true                       -> stop_later(normal, From,
                                                 {ok, BQ:len(BQS)}, State)
    end;

handle_call(purge, _From, State = #q{backing_queue       = BQ,
                                     backing_queue_state = BQS}) ->
    {Count, BQS1} = BQ:purge(BQS),
    reply({ok, Count}, State#q{backing_queue_state = BQS1});

handle_call({requeue, AckTags, ChPid}, From, State) ->
    gen_server2:reply(From, ok),
    noreply(subtract_acks(
              ChPid, AckTags, State,
              fun (State1) -> requeue_and_run(AckTags, State1) end));

handle_call(force_event_refresh, _From,
            State = #q{exclusive_consumer = Exclusive}) ->
    rabbit_event:notify(queue_created, infos(?CREATION_EVENT_KEYS, State)),
    case Exclusive of
        none       -> [emit_consumer_created(Ch, CTag, false, AckRequired) ||
                          {Ch, CTag, AckRequired} <- consumers(State)];
        {Ch, CTag} -> [{Ch, CTag, AckRequired}] = consumers(State),
                      emit_consumer_created(Ch, CTag, true, AckRequired)
    end,
    reply(ok, State).

handle_cast({confirm, MsgSeqNos, QPid}, State = #q{unconfirmed = UC}) ->
    {MsgSeqNoAckTags, UC1} = dtree:take(MsgSeqNos, QPid, UC),
    State1 = case dtree:is_defined(QPid, UC1) of
                 false -> demonitor_queue(QPid, State);
                 true  -> State
             end,
    cleanup_after_confirm([AckTag || {_MsgSeqNo, AckTag} <- MsgSeqNoAckTags],
                          State1#q{unconfirmed = UC1});

handle_cast(_, State = #q{delayed_stop = DS}) when DS =/= undefined ->
    noreply(State);

handle_cast({run_backing_queue, Mod, Fun}, State) ->
    noreply(run_backing_queue(Mod, Fun, State));

handle_cast({deliver, Delivery = #delivery{sender     = Sender,
                                           msg_seq_no = MsgSeqNo}, Flow},
            State) ->
    %% Asynchronous, non-"mandatory", non-"immediate" deliver mode.
    case Flow of
        flow   -> Key = {ch_publisher, Sender},
                  case get(Key) of
                      undefined -> put(Key, erlang:monitor(process, Sender));
                      _         -> ok
                  end,
                  credit_flow:ack(Sender);
        noflow -> ok
    end,
    case already_been_here(Delivery, State) of
        false -> noreply(deliver_or_enqueue(Delivery, State));
        Qs    -> log_cycle_once(Qs),
                 rabbit_misc:confirm_to_sender(Sender, [MsgSeqNo]),
                 noreply(State)
    end;

handle_cast({ack, AckTags, ChPid}, State) ->
    noreply(subtract_acks(
              ChPid, AckTags, State,
              fun (State1 = #q{backing_queue       = BQ,
                               backing_queue_state = BQS}) ->
                      {_Guids, BQS1} = BQ:ack(AckTags, BQS),
                      State1#q{backing_queue_state = BQS1}
              end));

handle_cast({reject, AckTags, Requeue, ChPid}, State) ->
    noreply(subtract_acks(
              ChPid, AckTags, State,
              fun (State1 = #q{backing_queue       = BQ,
                               backing_queue_state = BQS}) ->
                      case Requeue of
                          true  -> requeue_and_run(AckTags, State1);
                          false -> Fun = dead_letter_fun(rejected, State),
                                   BQS1 = BQ:fold(Fun, BQS, AckTags),
                                   State1#q{backing_queue_state = BQS1}
                      end
              end));

handle_cast(delete_immediately, State) ->
    stop_later(normal, State);

handle_cast({unblock, ChPid}, State) ->
    noreply(
      possibly_unblock(State, ChPid,
                       fun (C) -> C#cr{is_limit_active = false} end));

handle_cast({notify_sent, ChPid, Credit}, State) ->
    noreply(
      possibly_unblock(State, ChPid,
                       fun (C = #cr{unsent_message_count = Count}) ->
                               C#cr{unsent_message_count = Count - Credit}
                       end));

handle_cast({limit, ChPid, Limiter}, State) ->
    noreply(
      possibly_unblock(
        State, ChPid,
        fun (C = #cr{consumer_count  = ConsumerCount,
                     limiter         = OldLimiter,
                     is_limit_active = OldLimited}) ->
                case (ConsumerCount =/= 0 andalso
                      not rabbit_limiter:is_enabled(OldLimiter)) of
                    true  -> ok = rabbit_limiter:register(Limiter, self());
                    false -> ok
                end,
                Limited = OldLimited andalso rabbit_limiter:is_enabled(Limiter),
                C#cr{limiter = Limiter, is_limit_active = Limited}
        end));

handle_cast({flush, ChPid}, State) ->
    ok = rabbit_channel:flushed(ChPid, self()),
    noreply(State);

handle_cast({set_ram_duration_target, Duration},
            State = #q{backing_queue = BQ, backing_queue_state = BQS}) ->
    BQS1 = BQ:set_ram_duration_target(Duration, BQS),
    noreply(State#q{backing_queue_state = BQS1});

handle_cast({set_maximum_since_use, Age}, State) ->
    ok = file_handle_cache:set_maximum_since_use(Age),
    noreply(State);

handle_cast({dead_letter, {Msg, AckTag}, Reason}, State) ->
    dead_letter_msg(Msg, AckTag, Reason, State).

%% We need to not ignore this as we need to remove outstanding
%% confirms due to queue death.
handle_info({'DOWN', _MonitorRef, process, DownPid, Reason},
            State = #q{delayed_stop = DS}) when DS =/= undefined ->
    handle_queue_down(DownPid, Reason, State);

handle_info(_, State = #q{delayed_stop = DS}) when DS =/= undefined ->
    noreply(State);

handle_info(maybe_expire, State) ->
    case is_unused(State) of
        true  -> stop_later(normal, State);
        false -> noreply(ensure_expiry_timer(State))
    end;

handle_info(drop_expired, State) ->
    noreply(drop_expired_messages(State#q{ttl_timer_ref = undefined}));

handle_info(emit_stats, State) ->
    %% Do not invoke noreply as it would see no timer and create a new one.
    emit_stats(State),
    State1 = rabbit_event:reset_stats_timer(State, #q.stats_timer),
    assert_invariant(State1),
    {noreply, State1, hibernate};

handle_info({'DOWN', _MonitorRef, process, DownPid, _Reason},
            State = #q{q = #amqqueue{exclusive_owner = DownPid}}) ->
    %% Exclusively owned queues must disappear with their owner.  In
    %% the case of clean shutdown we delete the queue synchronously in
    %% the reader - although not required by the spec this seems to
    %% match what people expect (see bug 21824). However we need this
    %% monitor-and-async- delete in case the connection goes away
    %% unexpectedly.
    stop_later(normal, State);

handle_info({'DOWN', _MonitorRef, process, DownPid, Reason}, State) ->
    case handle_ch_down(DownPid, State) of
        {ok, State1}   -> handle_queue_down(DownPid, Reason, State1);
        {stop, State1} -> stop_later(normal, State1)
    end;

handle_info(update_ram_duration, State = #q{backing_queue = BQ,
                                            backing_queue_state = BQS}) ->
    {RamDuration, BQS1} = BQ:ram_duration(BQS),
    DesiredDuration =
        rabbit_memory_monitor:report_ram_duration(self(), RamDuration),
    BQS2 = BQ:set_ram_duration_target(DesiredDuration, BQS1),
    noreply(State#q{rate_timer_ref = just_measured,
                    backing_queue_state = BQS2});

handle_info(sync_timeout, State) ->
    noreply(backing_queue_timeout(State#q{sync_timer_ref = undefined}));

handle_info(timeout, State) ->
    noreply(backing_queue_timeout(State));

handle_info({'EXIT', _Pid, Reason}, State) ->
    {stop, Reason, State};

handle_info({bump_credit, Msg}, State) ->
    credit_flow:handle_bump_msg(Msg),
    noreply(State);

handle_info(Info, State) ->
    {stop, {unhandled_info, Info}, State}.

handle_pre_hibernate(State = #q{backing_queue_state = undefined}) ->
    {hibernate, State};
handle_pre_hibernate(State = #q{backing_queue = BQ,
                                backing_queue_state = BQS}) ->
    {RamDuration, BQS1} = BQ:ram_duration(BQS),
    DesiredDuration =
        rabbit_memory_monitor:report_ram_duration(self(), RamDuration),
    BQS2 = BQ:set_ram_duration_target(DesiredDuration, BQS1),
    BQS3 = BQ:handle_pre_hibernate(BQS2),
    rabbit_event:if_enabled(
      State, #q.stats_timer,
      fun () -> emit_stats(State, [{idle_since, now()}]) end),
    State1 = rabbit_event:stop_stats_timer(State#q{backing_queue_state = BQS3},
                                           #q.stats_timer),
    {hibernate, stop_rate_timer(State1)}.

format_message_queue(Opt, MQ) -> rabbit_misc:format_message_queue(Opt, MQ).

log_cycle_once(Queues) ->
    Key = {queue_cycle, Queues},
    case get(Key) of
        true      -> ok;
        undefined -> rabbit_log:warning(
                       "Message dropped. Dead-letter queues cycle detected" ++
                       ": ~p~nThis cycle will NOT be reported again.~n",
                       [Queues]),
                     put(Key, true)
    end.<|MERGE_RESOLUTION|>--- conflicted
+++ resolved
@@ -750,26 +750,9 @@
     State1 = lists:foldl(fun monitor_queue/2, State, QPids),
     State2 = State1#q{publish_seqno = MsgSeqNo + 1},
     case QPids of
-<<<<<<< HEAD
-        [] -> {_Guids, BQS1} = BQ:ack([AckTag], BQS),
-              cleanup_after_confirm(State2#q{backing_queue_state = BQS1});
-        _  -> State3 =
-                  lists:foldl(
-                    fun(QPid, State0 = #q{unconfirmed_qm = UQM}) ->
-                            UQM1 = rabbit_misc:gb_trees_set_insert(
-                                     QPid, MsgSeqNo, UQM),
-                            State0#q{unconfirmed_qm = UQM1}
-                    end, State2, QPids),
-              noreply(State3#q{
-                        unconfirmed_mq =
-                            gb_trees:insert(
-                              MsgSeqNo, {gb_sets:from_list(QPids),
-                                         AckTag}, UMQ)})
-=======
         [] -> cleanup_after_confirm([AckTag], State2);
         _  -> UC1 = dtree:insert(MsgSeqNo, QPids, AckTag, UC),
               noreply(State2#q{unconfirmed = UC1})
->>>>>>> ad4b4243
     end.
 
 monitor_queue(QPid, State = #q{queue_monitors = QMons}) ->
@@ -793,25 +776,8 @@
         error ->
             noreply(State);
         {ok, _} ->
-<<<<<<< HEAD
             rabbit_log:info("DLQ ~p (for ~s) died~n",
                             [QPid, rabbit_misc:rs(qname(State))]),
-            State1 = State#q{queue_monitors = dict:erase(QPid, QMons)},
-            case gb_trees:lookup(QPid, UQM) of
-                none ->
-                    noreply(State1);
-                {value, MsgSeqNosSet} ->
-                    case rabbit_misc:is_abnormal_termination(Reason) of
-                        true  -> rabbit_log:warning(
-                                   "Dead queue lost ~p messages~n",
-                                   [gb_sets:size(MsgSeqNosSet)]);
-                        false -> ok
-                    end,
-                    handle_confirm(gb_sets:to_list(MsgSeqNosSet), QPid, State1)
-            end
-=======
-            #resource{name = QName} = qname(State),
-            rabbit_log:info("DLQ ~p (for ~p) died~n", [QPid, QName]),
             {MsgSeqNoAckTags, UC1} = dtree:take(QPid, UC),
             case (MsgSeqNoAckTags =/= [] andalso
                   rabbit_misc:is_abnormal_termination(Reason)) of
@@ -823,7 +789,6 @@
               [AckTag || {_MsgSeqNo, AckTag} <- MsgSeqNoAckTags],
               State#q{queue_monitors = dict:erase(QPid, QMons),
                       unconfirmed    = UC1})
->>>>>>> ad4b4243
     end.
 
 stop_later(Reason, State) ->
