%%   The contents of this file are subject to the Mozilla Public License
%%   Version 1.1 (the "License"); you may not use this file except in
%%   compliance with the License. You may obtain a copy of the License at
%%   http://www.mozilla.org/MPL/
%%
%%   Software distributed under the License is distributed on an "AS IS"
%%   basis, WITHOUT WARRANTY OF ANY KIND, either express or implied. See the
%%   License for the specific language governing rights and limitations
%%   under the License.
%%
%%   The Original Code is RabbitMQ.
%%
%%   The Initial Developers of the Original Code are LShift Ltd,
%%   Cohesive Financial Technologies LLC, and Rabbit Technologies Ltd.
%%
%%   Portions created before 22-Nov-2008 00:00:00 GMT by LShift Ltd,
%%   Cohesive Financial Technologies LLC, or Rabbit Technologies Ltd
%%   are Copyright (C) 2007-2008 LShift Ltd, Cohesive Financial
%%   Technologies LLC, and Rabbit Technologies Ltd.
%%
%%   Portions created by LShift Ltd are Copyright (C) 2007-2010 LShift
%%   Ltd. Portions created by Cohesive Financial Technologies LLC are
%%   Copyright (C) 2007-2010 Cohesive Financial Technologies
%%   LLC. Portions created by Rabbit Technologies Ltd are Copyright
%%   (C) 2007-2010 Rabbit Technologies Ltd.
%%
%%   All Rights Reserved.
%%
%%   Contributor(s): ______________________________________.
%%

-module(rabbit_reader).
-include("rabbit_framing.hrl").
-include("rabbit.hrl").

-export([start_link/1, info_keys/0, info/1, info/2, shutdown/2]).

-export([system_continue/3, system_terminate/4, system_code_change/4]).

-export([init/2, mainloop/2]).

-export([conserve_memory/2, server_properties/0]).

-export([analyze_frame/3]).

-export([emit_stats/1]).

-import(gen_tcp).
-import(fprof).
-import(inet).
-import(prim_inet).

-define(HANDSHAKE_TIMEOUT, 10).
-define(NORMAL_TIMEOUT, 3).
-define(CLOSING_TIMEOUT, 1).
-define(CHANNEL_TERMINATION_TIMEOUT, 3).
-define(SILENT_CLOSE_DELAY, 3).
-define(FRAME_MAX, 131072). %% set to zero once QPid fix their negotiation

%---------------------------------------------------------------------------

<<<<<<< HEAD
-record(v1, {parent, sock, connection, callback, recv_ref, connection_state,
             queue_collector, stats_timer, channel_sup_sup_pid}).
=======
-record(v1, {sock, connection, callback, recv_length, recv_ref,
             connection_state, queue_collector, heartbeater, stats_timer}).
>>>>>>> 28bc2879

-define(STATISTICS_KEYS, [pid, recv_oct, recv_cnt, send_oct, send_cnt,
                          send_pend, state, channels]).

-define(CREATION_EVENT_KEYS, [pid, address, port, peer_address, peer_port,
                              protocol, user, vhost, timeout, frame_max,
                              client_properties]).

-define(INFO_KEYS, ?CREATION_EVENT_KEYS ++ ?STATISTICS_KEYS -- [pid]).

%% connection lifecycle
%%
%% all state transitions and terminations are marked with *...*
%%
%% The lifecycle begins with: start handshake_timeout timer, *pre-init*
%%
%% all states, unless specified otherwise:
%%   socket error -> *exit*
%%   socket close -> *throw*
%%   writer send failure -> *throw*
%%   forced termination -> *exit*
%%   handshake_timeout -> *throw*
%% pre-init:
%%   receive protocol header -> send connection.start, *starting*
%% starting:
%%   receive connection.start_ok -> send connection.tune, *tuning*
%% tuning:
%%   receive connection.tune_ok -> start heartbeats, *opening*
%% opening:
%%   receive connection.open -> send connection.open_ok, *running*
%% running:
%%   receive connection.close ->
%%     tell channels to terminate gracefully
%%     if no channels then send connection.close_ok, start
%%        terminate_connection timer, *closed*
%%     else *closing*
%%   forced termination
%%   -> wait for channels to terminate forcefully, start
%%      terminate_connection timer, send close, *exit*
%%   channel exit with hard error
%%   -> log error, wait for channels to terminate forcefully, start
%%      terminate_connection timer, send close, *closed*
%%   channel exit with soft error
%%   -> log error, mark channel as closing, *running*
%%   handshake_timeout -> ignore, *running*
%%   heartbeat timeout -> *throw*
%%   conserve_memory=true -> *blocking*
%% blocking:
%%   conserve_memory=true -> *blocking*
%%   conserve_memory=false -> *running*
%%   receive a method frame for a content-bearing method
%%   -> process, stop receiving, *blocked*
%%   ...rest same as 'running'
%% blocked:
%%   conserve_memory=true -> *blocked*
%%   conserve_memory=false -> resume receiving, *running*
%%   ...rest same as 'running'
%% closing:
%%   socket close -> *terminate*
%%   receive connection.close -> send connection.close_ok,
%%     *closing*
%%   receive frame -> ignore, *closing*
%%   handshake_timeout -> ignore, *closing*
%%   heartbeat timeout -> *throw*
%%   channel exit with hard error
%%   -> log error, wait for channels to terminate forcefully, start
%%      terminate_connection timer, send close, *closed*
%%   channel exit with soft error
%%   -> log error, mark channel as closing
%%      if last channel to exit then send connection.close_ok,
%%         start terminate_connection timer, *closed*
%%      else *closing*
%%   channel exits normally
%%   -> if last channel to exit then send connection.close_ok,
%%      start terminate_connection timer, *closed*
%% closed:
%%   socket close -> *terminate*
%%   receive connection.close -> send connection.close_ok,
%%     *closed*
%%   receive connection.close_ok -> self() ! terminate_connection,
%%     *closed*
%%   receive frame -> ignore, *closed*
%%   terminate_connection timeout -> *terminate*
%%   handshake_timeout -> ignore, *closed*
%%   heartbeat timeout -> *throw*
%%   channel exit -> log error, *closed*
%%
%%
%% TODO: refactor the code so that the above is obvious

-define(IS_RUNNING(State),
        (State#v1.connection_state =:= running orelse
         State#v1.connection_state =:= blocking orelse
         State#v1.connection_state =:= blocked)).

%%----------------------------------------------------------------------------

-ifdef(use_specs).

-spec(start_link/1 :: (pid()) -> rabbit_types:ok(pid())).
-spec(info_keys/0 :: () -> [rabbit_types:info_key()]).
-spec(info/1 :: (pid()) -> [rabbit_types:info()]).
-spec(info/2 :: (pid(), [rabbit_types:info_key()]) -> [rabbit_types:info()]).
-spec(emit_stats/1 :: (pid()) -> 'ok').
-spec(shutdown/2 :: (pid(), string()) -> 'ok').
-spec(conserve_memory/2 :: (pid(), boolean()) -> 'ok').
-spec(server_properties/0 :: () -> rabbit_framing:amqp_table()).

%% These specs only exists to add no_return() to keep dialyzer happy
-spec(init/2 :: (pid(), pid()) -> no_return()).
-spec(start_connection/5 ::
        (pid(), pid(), any(), rabbit_networking:socket(),
         fun ((rabbit_networking:socket()) ->
                     rabbit_types:ok_or_error2(
                       rabbit_networking:socket(), any()))) -> no_return()).

-endif.

%%--------------------------------------------------------------------------

start_link(ChannelSupSupPid) ->
    {ok, proc_lib:spawn_link(?MODULE, init, [self(), ChannelSupSupPid])}.

shutdown(Pid, Explanation) ->
    gen_server:call(Pid, {shutdown, Explanation}, infinity).

init(Parent, ChannelSupSupPid) ->
    Deb = sys:debug_options([]),
    receive
        {go, Sock, SockTransform} ->
            start_connection(Parent, ChannelSupSupPid, Deb, Sock, SockTransform)
    end.

system_continue(Parent, Deb, State) ->
    ?MODULE:mainloop(Deb, State = #v1{parent = Parent}).

system_terminate(Reason, _Parent, _Deb, _State) ->
    exit(Reason).

system_code_change(Misc, _Module, _OldVsn, _Extra) ->
    {ok, Misc}.

info_keys() -> ?INFO_KEYS.

info(Pid) ->
    gen_server:call(Pid, info, infinity).

info(Pid, Items) ->
    case gen_server:call(Pid, {info, Items}, infinity) of
        {ok, Res}      -> Res;
        {error, Error} -> throw(Error)
    end.

emit_stats(Pid) ->
    gen_server:cast(Pid, emit_stats).

setup_profiling() ->
    Value = rabbit_misc:get_config(profiling_enabled, false),
    case Value of
        once ->
            rabbit_log:info("Enabling profiling for this connection, "
                            "and disabling for subsequent.~n"),
            rabbit_misc:set_config(profiling_enabled, false),
            fprof:trace(start);
        true ->
            rabbit_log:info("Enabling profiling for this connection.~n"),
            fprof:trace(start);
        false ->
            ok
    end,
    Value.

teardown_profiling(Value) ->
    case Value of
        false ->
            ok;
        _ ->
            rabbit_log:info("Completing profiling for this connection.~n"),
            fprof:trace(stop),
            fprof:profile(),
            fprof:analyse([{dest, []}, {cols, 100}])
    end.

conserve_memory(Pid, Conserve) ->
    Pid ! {conserve_memory, Conserve},
    ok.

server_properties() ->
    {ok, Product} = application:get_key(rabbit, id),
    {ok, Version} = application:get_key(rabbit, vsn),
    [{list_to_binary(K), longstr, list_to_binary(V)} ||
        {K, V} <- [{"product",     Product},
                   {"version",     Version},
                   {"platform",    "Erlang/OTP"},
                   {"copyright",   ?COPYRIGHT_MESSAGE},
                   {"information", ?INFORMATION_MESSAGE}]].

inet_op(F) -> rabbit_misc:throw_on_error(inet_error, F).

socket_op(Sock, Fun) ->
    case Fun(Sock) of
        {ok, Res}       -> Res;
        {error, Reason} -> rabbit_log:error("error on TCP connection ~p:~p~n",
                                            [self(), Reason]),
                           rabbit_log:info("closing TCP connection ~p~n",
                                           [self()]),
                           exit(normal)
    end.

start_connection(Parent, ChannelSupSupPid, Deb, Sock, SockTransform) ->
    process_flag(trap_exit, true),
    {PeerAddress, PeerPort} = socket_op(Sock, fun rabbit_net:peername/1),
    PeerAddressS = inet_parse:ntoa(PeerAddress),
    rabbit_log:info("starting TCP connection ~p from ~s:~p~n",
                    [self(), PeerAddressS, PeerPort]),
    ClientSock = socket_op(Sock, SockTransform),
    erlang:send_after(?HANDSHAKE_TIMEOUT * 1000, self(),
                      handshake_timeout),
    ProfilingValue = setup_profiling(),
    [Collector] = supervisor2:find_child(Parent, collector),
    try
<<<<<<< HEAD
        mainloop(Deb, switch_callback(
                        #v1{parent              = Parent,
                            sock                = ClientSock,
                            connection          = #connection{
                              protocol           = none,
                              user               = none,
                              timeout_sec        = ?HANDSHAKE_TIMEOUT,
                              frame_max          = ?FRAME_MIN_SIZE,
                              vhost              = none,
                              client_properties  = none},
                            callback            = uninitialized_callback,
                            recv_ref            = none,
                            connection_state    = pre_init,
                            queue_collector     = Collector,
                            stats_timer         =
                                rabbit_event:init_stats_timer(),
                            channel_sup_sup_pid = ChannelSupSupPid
                           },
                        handshake, 8))
=======
        mainloop(Parent, Deb, switch_callback(
                                #v1{sock = ClientSock,
                                    connection = #connection{
                                      user = none,
                                      timeout_sec = ?HANDSHAKE_TIMEOUT,
                                      frame_max = ?FRAME_MIN_SIZE,
                                      vhost = none,
                                      client_properties = none,
                                      protocol = none},
                                    callback = uninitialized_callback,
                                    recv_length = 0,
                                    recv_ref = none,
                                    connection_state = pre_init,
                                    queue_collector = Collector,
                                    heartbeater = none,
                                    stats_timer =
                                        rabbit_event:init_stats_timer()},
                                handshake, 8))
>>>>>>> 28bc2879
    catch
        Ex -> (if Ex == connection_closed_abruptly ->
                       fun rabbit_log:warning/2;
                  true ->
                       fun rabbit_log:error/2
               end)("exception on TCP connection ~p from ~s:~p~n~p~n",
                    [self(), PeerAddressS, PeerPort, Ex])
    after
        rabbit_log:info("closing TCP connection ~p from ~s:~p~n",
                        [self(), PeerAddressS, PeerPort]),
        %% We don't close the socket explicitly. The reader is the
        %% controlling process and hence its termination will close
        %% the socket. Furthermore, gen_tcp:close/1 waits for pending
        %% output to be sent, which results in unnecessary delays.
        %%
        %% gen_tcp:close(ClientSock),
        teardown_profiling(ProfilingValue),
<<<<<<< HEAD
=======
        rabbit_misc:unlink_and_capture_exit(Collector),
        rabbit_queue_collector:shutdown(Collector),
>>>>>>> 28bc2879
        rabbit_event:notify(connection_closed, [{pid, self()}])
    end,
    done.

mainloop(Deb, State = #v1{parent = Parent, sock= Sock, recv_ref = Ref}) ->
    %%?LOGDEBUG("Reader mainloop: ~p bytes available, need ~p~n", [HaveBytes, WaitUntilNBytes]),
    receive
        {inet_async, Sock, Ref, {ok, Data}} ->
            {State1, Callback1, Length1} =
                handle_input(State#v1.callback, Data,
                             State#v1{recv_ref = none}),
            mainloop(Deb,
                     switch_callback(State1, Callback1, Length1));
        {inet_async, Sock, Ref, {error, closed}} ->
            if State#v1.connection_state =:= closed ->
                    State;
               true ->
                    throw(connection_closed_abruptly)
            end;
        {inet_async, Sock, Ref, {error, Reason}} ->
            throw({inet_error, Reason});
        {conserve_memory, Conserve} ->
            mainloop(Parent, Deb, internal_conserve_memory(Conserve, State));
        {'EXIT', Parent, Reason} ->
            terminate(io_lib:format("broker forced connection closure "
                                    "with reason '~w'", [Reason]), State),
            %% this is what we are expected to do according to
            %% http://www.erlang.org/doc/man/sys.html
            %%
            %% If we wanted to be *really* nice we should wait for a
            %% while for clients to close the socket at their end,
            %% just as we do in the ordinary error case. However,
            %% since this termination is initiated by our parent it is
            %% probably more important to exit quickly.
            exit(Reason);
        {channel_exit, _Chan, E = {writer, send_failed, _Error}} ->
            throw(E);
        {channel_exit, Channel, Reason} ->
            mainloop(Deb, handle_channel_exit(Channel, Reason, State));
        {'EXIT', Pid, Reason} ->
            mainloop(Deb, handle_dependent_exit(Pid, Reason, State));
        terminate_connection ->
            State;
        handshake_timeout ->
            if ?IS_RUNNING(State) orelse
               State#v1.connection_state =:= closing orelse
               State#v1.connection_state =:= closed ->
                    mainloop(Deb, State);
               true ->
                    throw({handshake_timeout, State#v1.callback})
            end;
        {'$gen_call', From, {shutdown, Explanation}} ->
            {ForceTermination, NewState} = terminate(Explanation, State),
            gen_server:reply(From, ok),
            case ForceTermination of
                force  -> ok;
                normal -> mainloop(Deb, NewState)
            end;
        {'$gen_call', From, info} ->
            gen_server:reply(From, infos(?INFO_KEYS, State)),
            mainloop(Deb, State);
        {'$gen_call', From, {info, Items}} ->
            gen_server:reply(From, try {ok, infos(Items, State)}
                                   catch Error -> {error, Error}
                                   end),
            mainloop(Deb, State);
        {'$gen_cast', emit_stats} ->
            internal_emit_stats(State),
            mainloop(Deb, State#v1{stats_timer =
                                       rabbit_event:reset_stats_timer_after(
                                         State#v1.stats_timer)});
        {system, From, Request} ->
            sys:handle_system_msg(Request, From,
                                  Parent, ?MODULE, Deb, State);
        Other ->
            %% internal error -> something worth dying for
            exit({unexpected_message, Other})
    end.

switch_callback(State = #v1{connection_state = blocked,
                            heartbeater = Heartbeater}, Callback, Length) ->
    ok = rabbit_heartbeat:pause_monitor(Heartbeater),
    State#v1{callback = Callback, recv_length = Length, recv_ref = none};
switch_callback(State, Callback, Length) ->
    Ref = inet_op(fun () -> rabbit_net:async_recv(
                              State#v1.sock, Length, infinity) end),
    State#v1{callback = Callback, recv_length = Length, recv_ref = Ref}.

terminate(Explanation, State) when ?IS_RUNNING(State) ->
    {normal, send_exception(State, 0,
                            rabbit_misc:amqp_error(
                              connection_forced, Explanation, [], none))};
terminate(_Explanation, State) ->
    {force, State}.

internal_conserve_memory(true,  State = #v1{connection_state = running}) ->
    State#v1{connection_state = blocking};
internal_conserve_memory(false, State = #v1{connection_state = blocking}) ->
    State#v1{connection_state = running};
internal_conserve_memory(false, State = #v1{connection_state = blocked,
                                            heartbeater      = Heartbeater,
                                            callback         = Callback,
                                            recv_length      = Length,
                                            recv_ref         = none}) ->
    ok = rabbit_heartbeat:resume_monitor(Heartbeater),
    switch_callback(State#v1{connection_state = running}, Callback, Length);
internal_conserve_memory(_Conserve, State) ->
    State.

close_connection(State = #v1{queue_collector = Collector,
                             connection = #connection{
                               timeout_sec = TimeoutSec}}) ->
    %% The spec says "Exclusive queues may only be accessed by the
    %% current connection, and are deleted when that connection
    %% closes."  This does not strictly imply synchrony, but in
    %% practice it seems to be what people assume.
    rabbit_queue_collector:delete_all(Collector),
    %% We terminate the connection after the specified interval, but
    %% no later than ?CLOSING_TIMEOUT seconds.
    TimeoutMillisec =
        1000 * if TimeoutSec > 0 andalso
                  TimeoutSec < ?CLOSING_TIMEOUT -> TimeoutSec;
                  true -> ?CLOSING_TIMEOUT
               end,
    erlang:send_after(TimeoutMillisec, self(), terminate_connection),
    State#v1{connection_state = closed}.

close_channel(Channel, State) ->
    put({channel, Channel}, closing),
    State.

handle_channel_exit(Channel, Reason, State) ->
    handle_exception(State, Channel, Reason).

handle_dependent_exit(Pid, Reason, State) ->
    case (case Reason of
                     shutdown          -> controlled;
                     {shutdown, _Term} -> controlled;
                     normal            -> controlled;
                     _                 -> uncontrolled
          end) of
        controlled ->
            erase({chpid, Pid}),
            maybe_close(State);
        uncontrolled ->
            case channel_cleanup(Pid) of
                undefined ->
                    exit({abnormal_dependent_exit, Pid, Reason});
                Channel ->
                    maybe_close(handle_exception(State, Channel, Reason))
            end
    end.

channel_cleanup(Pid) ->
    case get({chpid, Pid}) of
        undefined          -> undefined;
        {channel, Channel} -> erase({channel, Channel}),
                              erase({chpid, Pid}),
                              Channel
    end.

all_channels() -> [Pid || {{chpid, Pid},_} <- get()].

terminate_channels() ->
    NChannels =
        length([rabbit_framing_channel:shutdown(Pid) || Pid <- all_channels()]),
    if NChannels > 0 ->
            Timeout = 1000 * ?CHANNEL_TERMINATION_TIMEOUT * NChannels,
            TimerRef = erlang:send_after(Timeout, self(), cancel_wait),
            wait_for_channel_termination(NChannels, TimerRef);
       true -> ok
    end.

wait_for_channel_termination(0, TimerRef) ->
    case erlang:cancel_timer(TimerRef) of
        false -> receive
                     cancel_wait -> ok
                 end;
        _     -> ok
    end;

wait_for_channel_termination(N, TimerRef) ->
    receive
        {'EXIT', Pid, Reason} ->
            case channel_cleanup(Pid) of
                undefined ->
                    exit({abnormal_dependent_exit, Pid, Reason});
                Channel ->
                    case Reason of
                        normal            -> ok;
                        shutdown          -> ok;
                        {shutdown, _Term} -> ok;
                        _ ->
                            rabbit_log:error(
                              "connection ~p, channel ~p - "
                              "error while terminating:~n~p~n",
                              [self(), Channel, Reason])
                    end,
                    wait_for_channel_termination(N-1, TimerRef)
            end;
        cancel_wait ->
            exit(channel_termination_timeout)
    end.

maybe_close(State = #v1{connection_state = closing,
                        connection = #connection{protocol = Protocol},
                        sock = Sock}) ->
    case all_channels() of
        [] ->
            NewState = close_connection(State),
            ok = send_on_channel0(Sock, #'connection.close_ok'{}, Protocol),
            NewState;
        _  -> State
    end;
maybe_close(State) ->
    State.

handle_frame(Type, 0, Payload,
             State = #v1{connection_state = CS,
                         connection = #connection{protocol = Protocol}})
  when CS =:= closing; CS =:= closed ->
    case analyze_frame(Type, Payload, Protocol) of
        {method, MethodName, FieldsBin} ->
            handle_method0(MethodName, FieldsBin, State);
        _Other -> State
    end;
handle_frame(_Type, _Channel, _Payload, State = #v1{connection_state = CS})
  when CS =:= closing; CS =:= closed ->
    State;
handle_frame(Type, 0, Payload,
             State = #v1{connection = #connection{protocol = Protocol}}) ->
    case analyze_frame(Type, Payload, Protocol) of
        error     -> throw({unknown_frame, 0, Type, Payload});
        heartbeat -> State;
        {method, MethodName, FieldsBin} ->
            handle_method0(MethodName, FieldsBin, State);
        Other -> throw({unexpected_frame_on_channel0, Other})
    end;
handle_frame(Type, Channel, Payload,
             State = #v1{connection = #connection{protocol = Protocol}}) ->
    case analyze_frame(Type, Payload, Protocol) of
        error         -> throw({unknown_frame, Channel, Type, Payload});
        heartbeat     -> throw({unexpected_heartbeat_frame, Channel});
        AnalyzedFrame ->
            %%?LOGDEBUG("Ch ~p Frame ~p~n", [Channel, AnalyzedFrame]),
            case get({channel, Channel}) of
                {chpid, ChPid} ->
                    ok = rabbit_framing_channel:process(ChPid, AnalyzedFrame),
                    case AnalyzedFrame of
                        {method, 'channel.close', _} ->
                            erase({channel, Channel}),
                            State;
                        {method, MethodName, _} ->
                            case (State#v1.connection_state =:= blocking andalso
                                  Protocol:method_has_content(MethodName)) of
                                true  -> State#v1{connection_state = blocked};
                                false -> State
                            end;
                        _ ->
                            State
                    end;
                closing ->
                    %% According to the spec, after sending a
                    %% channel.close we must ignore all frames except
                    %% channel.close and channel.close_ok.  In the
                    %% event of a channel.close, we should send back a
                    %% channel.close_ok.
                    case AnalyzedFrame of
                        {method, 'channel.close_ok', _} ->
                            erase({channel, Channel});
                        {method, 'channel.close', _} ->
                            %% We're already closing this channel, so
                            %% there's no cleanup to do (notify
                            %% queues, etc.)
                            ok = rabbit_writer:send_command(State#v1.sock,
                                                            #'channel.close_ok'{});
                        _ -> ok
                    end,
                    State;
                undefined ->
                    case ?IS_RUNNING(State) of
                        true  -> ok = send_to_new_channel(
                                        Channel, AnalyzedFrame, State),
                                 State;
                        false -> throw({channel_frame_while_starting,
                                        Channel, State#v1.connection_state,
                                        AnalyzedFrame})
                    end
            end
    end.

analyze_frame(?FRAME_METHOD,
              <<ClassId:16, MethodId:16, MethodFields/binary>>,
              Protocol) ->
    MethodName = Protocol:lookup_method_name({ClassId, MethodId}),
    {method, MethodName, MethodFields};
analyze_frame(?FRAME_HEADER,
              <<ClassId:16, Weight:16, BodySize:64, Properties/binary>>,
              _Protocol) ->
    {content_header, ClassId, Weight, BodySize, Properties};
analyze_frame(?FRAME_BODY, Body, _Protocol) ->
    {content_body, Body};
analyze_frame(?FRAME_HEARTBEAT, <<>>, _Protocol) ->
    heartbeat;
analyze_frame(_Type, _Body, _Protocol) ->
    error.

handle_input(frame_header, <<Type:8,Channel:16,PayloadSize:32>>, State) ->
    %%?LOGDEBUG("Got frame header: ~p/~p/~p~n", [Type, Channel, PayloadSize]),
    {ensure_stats_timer(State), {frame_payload, Type, Channel, PayloadSize},
     PayloadSize + 1};

handle_input({frame_payload, Type, Channel, PayloadSize}, PayloadAndMarker, State) ->
    case PayloadAndMarker of
        <<Payload:PayloadSize/binary, ?FRAME_END>> ->
            %%?LOGDEBUG("Frame completed: ~p/~p/~p~n", [Type, Channel, Payload]),
            NewState = handle_frame(Type, Channel, Payload, State),
            {NewState, frame_header, 7};
        _ ->
            throw({bad_payload, PayloadAndMarker})
    end;

%% The two rules pertaining to version negotiation:
%%
%% * If the server cannot support the protocol specified in the
%% protocol header, it MUST respond with a valid protocol header and
%% then close the socket connection.
%%
%% * The server MUST provide a protocol version that is lower than or
%% equal to that requested by the client in the protocol header.
handle_input(handshake, <<"AMQP", 0, 0, 9, 1>>, State) ->
    start_connection({0, 9, 1}, rabbit_framing_amqp_0_9_1, State);

%% This is the protocol header for 0-9, which we can safely treat as
%% though it were 0-9-1.
handle_input(handshake, <<"AMQP", 1, 1, 0, 9>>, State) ->
    start_connection({0, 9, 0}, rabbit_framing_amqp_0_9_1, State);

%% This is what most clients send for 0-8.  The 0-8 spec, confusingly,
%% defines the version as 8-0.
handle_input(handshake, <<"AMQP", 1, 1, 8, 0>>, State) ->
    start_connection({8, 0, 0}, rabbit_framing_amqp_0_8, State);

%% The 0-8 spec as on the AMQP web site actually has this as the
%% protocol header; some libraries e.g., py-amqplib, send it when they
%% want 0-8.
handle_input(handshake, <<"AMQP", 1, 1, 9, 1>>, State) ->
    start_connection({8, 0, 0}, rabbit_framing_amqp_0_8, State);

handle_input(handshake, <<"AMQP", A, B, C, D>>, #v1{sock = Sock}) ->
    refuse_connection(Sock, {bad_version, A, B, C, D});

handle_input(handshake, Other, #v1{sock = Sock}) ->
    refuse_connection(Sock, {bad_header, Other});

handle_input(Callback, Data, _State) ->
    throw({bad_input, Callback, Data}).

%% Offer a protocol version to the client.  Connection.start only
%% includes a major and minor version number, Luckily 0-9 and 0-9-1
%% are similar enough that clients will be happy with either.
start_connection({ProtocolMajor, ProtocolMinor, _ProtocolRevision},
                 Protocol,
                 State = #v1{sock = Sock, connection = Connection}) ->
    Start = #'connection.start'{ version_major = ProtocolMajor,
                                 version_minor = ProtocolMinor,
                                 server_properties = server_properties(),
                                 mechanisms = <<"PLAIN AMQPLAIN">>,
                                 locales = <<"en_US">> },
    ok = send_on_channel0(Sock, Start, Protocol),
    {State#v1{connection = Connection#connection{
                             timeout_sec = ?NORMAL_TIMEOUT,
                             protocol = Protocol},
              connection_state = starting},
     frame_header, 7}.

refuse_connection(Sock, Exception) ->
    ok = inet_op(fun () -> rabbit_net:send(Sock, <<"AMQP",0,0,9,1>>) end),
    throw(Exception).

ensure_stats_timer(State = #v1{stats_timer = StatsTimer}) ->
    Self = self(),
    State#v1{stats_timer = rabbit_event:ensure_stats_timer_after(
                             StatsTimer,
                             fun() -> emit_stats(Self) end)}.

%%--------------------------------------------------------------------------

handle_method0(MethodName, FieldsBin,
               State = #v1{connection = #connection{protocol = Protocol}}) ->
    try
        handle_method0(Protocol:decode_method_fields(MethodName, FieldsBin),
                       State)
    catch exit:Reason ->
            CompleteReason = case Reason of
                                 #amqp_error{method = none} ->
                                     Reason#amqp_error{method = MethodName};
                                 OtherReason -> OtherReason
                             end,
            case ?IS_RUNNING(State) of
                true  -> send_exception(State, 0, CompleteReason);
                %% We don't trust the client at this point - force
                %% them to wait for a bit so they can't DOS us with
                %% repeated failed logins etc.
                false -> timer:sleep(?SILENT_CLOSE_DELAY * 1000),
                         throw({channel0_error, State#v1.connection_state,
                                CompleteReason})
            end
    end.

handle_method0(#'connection.start_ok'{mechanism = Mechanism,
                                      response = Response,
                                      client_properties = ClientProperties},
               State = #v1{connection_state = starting,
                           connection = Connection =
                               #connection{protocol = Protocol},
                           sock = Sock}) ->
    User = rabbit_access_control:check_login(Mechanism, Response),
    Tune = #'connection.tune'{channel_max = 0,
                              frame_max = ?FRAME_MAX,
                              heartbeat = 0},
    ok = send_on_channel0(Sock, Tune, Protocol),
    State#v1{connection_state = tuning,
             connection = Connection#connection{
                            user = User,
                            client_properties = ClientProperties}};
handle_method0(#'connection.tune_ok'{frame_max = FrameMax,
                                     heartbeat = ClientHeartbeat},
               State = #v1{parent = Parent,
                           connection_state = tuning,
                           connection = Connection,
                           sock = Sock}) ->
    if (FrameMax /= 0) and (FrameMax < ?FRAME_MIN_SIZE) ->
            rabbit_misc:protocol_error(
              not_allowed, "frame_max=~w < ~w min size",
              [FrameMax, ?FRAME_MIN_SIZE]);
       (?FRAME_MAX /= 0) and (FrameMax > ?FRAME_MAX) ->
            rabbit_misc:protocol_error(
              not_allowed, "frame_max=~w > ~w max size",
              [FrameMax, ?FRAME_MAX]);
       true ->
<<<<<<< HEAD
            rabbit_heartbeat:start_heartbeat(Parent, Sock, ClientHeartbeat),
=======
            Heartbeater = rabbit_heartbeat:start_heartbeat(
                            Sock, ClientHeartbeat),
>>>>>>> 28bc2879
            State#v1{connection_state = opening,
                     connection = Connection#connection{
                                    timeout_sec = ClientHeartbeat,
                                    frame_max = FrameMax},
                     heartbeater = Heartbeater}
    end;

handle_method0(#'connection.open'{virtual_host = VHostPath},

               State = #v1{connection_state = opening,
                           connection = Connection = #connection{
                                          user = User,
                                          protocol = Protocol},
                           sock = Sock}) ->
    ok = rabbit_access_control:check_vhost_access(User, VHostPath),
    NewConnection = Connection#connection{vhost = VHostPath},
    ok = send_on_channel0(Sock, #'connection.open_ok'{}, Protocol),
    rabbit_alarm:register(self(), {?MODULE, conserve_memory, []}),
    State1 = State#v1{connection_state = running,
                      connection = NewConnection},
    rabbit_event:notify(
      connection_created,
      [{Item, i(Item, State1)} || Item <- ?CREATION_EVENT_KEYS]),
    State1;
handle_method0(#'connection.close'{}, State) when ?IS_RUNNING(State) ->
    lists:foreach(fun rabbit_framing_channel:shutdown/1, all_channels()),
    maybe_close(State#v1{connection_state = closing});
handle_method0(#'connection.close'{},
               State = #v1{connection_state = CS,
                           connection = #connection{protocol = Protocol},
                           sock = Sock})
  when CS =:= closing; CS =:= closed ->
    %% We're already closed or closing, so we don't need to cleanup
    %% anything.
    ok = send_on_channel0(Sock, #'connection.close_ok'{}, Protocol),
    State;
handle_method0(#'connection.close_ok'{},
               State = #v1{connection_state = closed}) ->
    self() ! terminate_connection,
    State;
handle_method0(_Method, State = #v1{connection_state = CS})
  when CS =:= closing; CS =:= closed ->
    State;
handle_method0(_Method, #v1{connection_state = S}) ->
    rabbit_misc:protocol_error(
      channel_error, "unexpected method in connection state ~w", [S]).

send_on_channel0(Sock, Method, Protocol) ->
    ok = rabbit_writer:internal_send_command(Sock, 0, Method, Protocol).

%%--------------------------------------------------------------------------

infos(Items, State) -> [{Item, i(Item, State)} || Item <- Items].

i(pid, #v1{}) ->
    self();
i(address, #v1{sock = Sock}) ->
    {ok, {A, _}} = rabbit_net:sockname(Sock),
    A;
i(port, #v1{sock = Sock}) ->
    {ok, {_, P}} = rabbit_net:sockname(Sock),
    P;
i(peer_address, #v1{sock = Sock}) ->
    {ok, {A, _}} = rabbit_net:peername(Sock),
    A;
i(peer_port, #v1{sock = Sock}) ->
    {ok, {_, P}} = rabbit_net:peername(Sock),
    P;
i(SockStat, #v1{sock = Sock}) when SockStat =:= recv_oct;
                                   SockStat =:= recv_cnt;
                                   SockStat =:= send_oct;
                                   SockStat =:= send_cnt;
                                   SockStat =:= send_pend ->
    case rabbit_net:getstat(Sock, [SockStat]) of
        {ok, [{SockStat, StatVal}]} -> StatVal;
        {error, einval}             -> undefined;
        {error, Error}              -> throw({cannot_get_socket_stats, Error})
    end;
i(state, #v1{connection_state = S}) ->
    S;
i(channels, #v1{}) ->
    length(all_channels());
i(protocol, #v1{connection = #connection{protocol = none}}) ->
    none;
i(protocol, #v1{connection = #connection{protocol = Protocol}}) ->
    Protocol:version();
i(user, #v1{connection = #connection{user = #user{username = Username}}}) ->
    Username;
i(user, #v1{connection = #connection{user = none}}) ->
    '';
i(vhost, #v1{connection = #connection{vhost = VHost}}) ->
    VHost;
i(timeout, #v1{connection = #connection{timeout_sec = Timeout}}) ->
    Timeout;
i(frame_max, #v1{connection = #connection{frame_max = FrameMax}}) ->
    FrameMax;
i(client_properties, #v1{connection = #connection{
                           client_properties = ClientProperties}}) ->
    ClientProperties;
i(Item, #v1{}) ->
    throw({bad_argument, Item}).

%%--------------------------------------------------------------------------

send_to_new_channel(Channel, AnalyzedFrame, State) ->
    #v1{sock = Sock, queue_collector = Collector,
        channel_sup_sup_pid = ChanSupSup,
        connection = #connection{protocol  = Protocol,
                                 frame_max = FrameMax,
                                 user      = #user{username = Username},
                                 vhost     = VHost}} = State,
    {ok, _ChanSup, FrChPid} =
        rabbit_channel_sup_sup:start_channel(
          ChanSupSup, [Protocol, Sock, Channel, FrameMax,
                       self(), Username, VHost, Collector]),
    link(FrChPid),
    put({channel, Channel}, {chpid, FrChPid}),
    put({chpid, FrChPid}, {channel, Channel}),
    ok = rabbit_framing_channel:process(FrChPid, AnalyzedFrame).

log_channel_error(ConnectionState, Channel, Reason) ->
    rabbit_log:error("connection ~p (~p), channel ~p - error:~n~p~n",
                     [self(), ConnectionState, Channel, Reason]).

handle_exception(State = #v1{connection_state = closed}, Channel, Reason) ->
    log_channel_error(closed, Channel, Reason),
    State;
handle_exception(State = #v1{connection_state = CS}, Channel, Reason) ->
    log_channel_error(CS, Channel, Reason),
    send_exception(State, Channel, Reason).

send_exception(State = #v1{connection = #connection{protocol = Protocol}},
               Channel, Reason) ->
    {ShouldClose, CloseChannel, CloseMethod} =
        map_exception(Channel, Reason, Protocol),
    NewState = case ShouldClose of
                   true  -> terminate_channels(),
                            close_connection(State);
                   false -> close_channel(Channel, State)
               end,
    ok = rabbit_writer:internal_send_command(
           NewState#v1.sock, CloseChannel, CloseMethod, Protocol),
    NewState.

map_exception(Channel, Reason, Protocol) ->
    {SuggestedClose, ReplyCode, ReplyText, FailedMethod} =
        lookup_amqp_exception(Reason, Protocol),
    ShouldClose = SuggestedClose or (Channel == 0),
    {ClassId, MethodId} = case FailedMethod of
                              {_, _} -> FailedMethod;
                              none   -> {0, 0};
                              _      -> Protocol:method_id(FailedMethod)
                          end,
    {CloseChannel, CloseMethod} =
        case ShouldClose of
            true -> {0, #'connection.close'{reply_code = ReplyCode,
                                            reply_text = ReplyText,
                                            class_id = ClassId,
                                            method_id = MethodId}};
            false -> {Channel, #'channel.close'{reply_code = ReplyCode,
                                                reply_text = ReplyText,
                                                class_id = ClassId,
                                                method_id = MethodId}}
        end,
    {ShouldClose, CloseChannel, CloseMethod}.

lookup_amqp_exception(#amqp_error{name        = Name,
                                  explanation = Expl,
                                  method      = Method},
                      Protocol) ->
    {ShouldClose, Code, Text} = Protocol:lookup_amqp_exception(Name),
    ExplBin = amqp_exception_explanation(Text, Expl),
    {ShouldClose, Code, ExplBin, Method};
lookup_amqp_exception(Other, Protocol) ->
    rabbit_log:warning("Non-AMQP exit reason '~p'~n", [Other]),
    {ShouldClose, Code, Text} = Protocol:lookup_amqp_exception(internal_error),
    {ShouldClose, Code, Text, none}.

amqp_exception_explanation(Text, Expl) ->
    ExplBin = list_to_binary(Expl),
    CompleteTextBin = <<Text/binary, " - ", ExplBin/binary>>,
    if size(CompleteTextBin) > 255 -> <<CompleteTextBin:252/binary, "...">>;
       true                        -> CompleteTextBin
    end.

internal_emit_stats(State) ->
    rabbit_event:notify(connection_stats,
                        [{Item, i(Item, State)} || Item <- ?STATISTICS_KEYS]).<|MERGE_RESOLUTION|>--- conflicted
+++ resolved
@@ -59,13 +59,9 @@
 
 %---------------------------------------------------------------------------
 
-<<<<<<< HEAD
--record(v1, {parent, sock, connection, callback, recv_ref, connection_state,
-             queue_collector, stats_timer, channel_sup_sup_pid}).
-=======
--record(v1, {sock, connection, callback, recv_length, recv_ref,
-             connection_state, queue_collector, heartbeater, stats_timer}).
->>>>>>> 28bc2879
+-record(v1, {parent, sock, connection, callback, recv_length, recv_ref,
+             connection_state, queue_collector, heartbeater, stats_timer,
+             channel_sup_sup_pid}).
 
 -define(STATISTICS_KEYS, [pid, recv_oct, recv_cnt, send_oct, send_cnt,
                           send_pend, state, channels]).
@@ -287,7 +283,6 @@
     ProfilingValue = setup_profiling(),
     [Collector] = supervisor2:find_child(Parent, collector),
     try
-<<<<<<< HEAD
         mainloop(Deb, switch_callback(
                         #v1{parent              = Parent,
                             sock                = ClientSock,
@@ -299,34 +294,16 @@
                               vhost              = none,
                               client_properties  = none},
                             callback            = uninitialized_callback,
+                            recv_length         = 0,
                             recv_ref            = none,
                             connection_state    = pre_init,
                             queue_collector     = Collector,
+                            heartbeater         = none,
                             stats_timer         =
                                 rabbit_event:init_stats_timer(),
                             channel_sup_sup_pid = ChannelSupSupPid
                            },
                         handshake, 8))
-=======
-        mainloop(Parent, Deb, switch_callback(
-                                #v1{sock = ClientSock,
-                                    connection = #connection{
-                                      user = none,
-                                      timeout_sec = ?HANDSHAKE_TIMEOUT,
-                                      frame_max = ?FRAME_MIN_SIZE,
-                                      vhost = none,
-                                      client_properties = none,
-                                      protocol = none},
-                                    callback = uninitialized_callback,
-                                    recv_length = 0,
-                                    recv_ref = none,
-                                    connection_state = pre_init,
-                                    queue_collector = Collector,
-                                    heartbeater = none,
-                                    stats_timer =
-                                        rabbit_event:init_stats_timer()},
-                                handshake, 8))
->>>>>>> 28bc2879
     catch
         Ex -> (if Ex == connection_closed_abruptly ->
                        fun rabbit_log:warning/2;
@@ -344,11 +321,6 @@
         %%
         %% gen_tcp:close(ClientSock),
         teardown_profiling(ProfilingValue),
-<<<<<<< HEAD
-=======
-        rabbit_misc:unlink_and_capture_exit(Collector),
-        rabbit_queue_collector:shutdown(Collector),
->>>>>>> 28bc2879
         rabbit_event:notify(connection_closed, [{pid, self()}])
     end,
     done.
@@ -371,7 +343,7 @@
         {inet_async, Sock, Ref, {error, Reason}} ->
             throw({inet_error, Reason});
         {conserve_memory, Conserve} ->
-            mainloop(Parent, Deb, internal_conserve_memory(Conserve, State));
+            mainloop(Deb, internal_conserve_memory(Conserve, State));
         {'EXIT', Parent, Reason} ->
             terminate(io_lib:format("broker forced connection closure "
                                     "with reason '~w'", [Reason]), State),
@@ -790,12 +762,8 @@
               not_allowed, "frame_max=~w > ~w max size",
               [FrameMax, ?FRAME_MAX]);
        true ->
-<<<<<<< HEAD
-            rabbit_heartbeat:start_heartbeat(Parent, Sock, ClientHeartbeat),
-=======
-            Heartbeater = rabbit_heartbeat:start_heartbeat(
-                            Sock, ClientHeartbeat),
->>>>>>> 28bc2879
+            Heartbeater =
+                rabbit_heartbeat:start_heartbeat(Parent, Sock, ClientHeartbeat),
             State#v1{connection_state = opening,
                      connection = Connection#connection{
                                     timeout_sec = ClientHeartbeat,
