%% The contents of this file are subject to the Mozilla Public License
%% Version 1.1 (the "License"); you may not use this file except in
%% compliance with the License. You may obtain a copy of the License
%% at http://www.mozilla.org/MPL/
%%
%% Software distributed under the License is distributed on an "AS IS"
%% basis, WITHOUT WARRANTY OF ANY KIND, either express or implied. See
%% the License for the specific language governing rights and
%% limitations under the License.
%%
%% The Original Code is RabbitMQ.
%%
%% The Initial Developer of the Original Code is VMware, Inc.
%% Copyright (c) 2007-2012 VMware, Inc.  All rights reserved.
%%


-module(rabbit_mnesia).

-export([ensure_mnesia_dir/0, dir/0, status/0, init/0, is_db_empty/0,
         cluster/1, force_cluster/1, reset/0, force_reset/0, init_db/3,
         is_clustered/0, running_clustered_nodes/0, all_clustered_nodes/0,
         empty_ram_only_tables/0, copy_db/1, wait_for_tables/1,
         create_cluster_nodes_config/1, read_cluster_nodes_config/0,
         record_running_nodes/0, read_previously_running_nodes/0,
         running_nodes_filename/0, is_disc_node/0, on_node_down/1,
         on_node_up/1]).

-export([table_names/0]).

%% create_tables/0 exported for helping embed RabbitMQ in or alongside
%% other mnesia-using Erlang applications, such as ejabberd
-export([create_tables/0]).

-include("rabbit.hrl").

%%----------------------------------------------------------------------------

-ifdef(use_specs).

-export_type([node_type/0]).

-type(node_type() :: disc_only | disc | ram | unknown).
-spec(status/0 :: () -> [{'nodes', [{node_type(), [node()]}]} |
                         {'running_nodes', [node()]}]).
-spec(dir/0 :: () -> file:filename()).
-spec(ensure_mnesia_dir/0 :: () -> 'ok').
-spec(init/0 :: () -> 'ok').
-spec(init_db/3 :: ([node()], boolean(), rabbit_misc:thunk('ok')) -> 'ok').
-spec(is_db_empty/0 :: () -> boolean()).
-spec(cluster/1 :: ([node()]) -> 'ok').
-spec(force_cluster/1 :: ([node()]) -> 'ok').
-spec(cluster/2 :: ([node()], boolean()) -> 'ok').
-spec(reset/0 :: () -> 'ok').
-spec(force_reset/0 :: () -> 'ok').
-spec(is_clustered/0 :: () -> boolean()).
-spec(running_clustered_nodes/0 :: () -> [node()]).
-spec(all_clustered_nodes/0 :: () -> [node()]).
-spec(empty_ram_only_tables/0 :: () -> 'ok').
-spec(create_tables/0 :: () -> 'ok').
-spec(copy_db/1 :: (file:filename()) ->  rabbit_types:ok_or_error(any())).
-spec(wait_for_tables/1 :: ([atom()]) -> 'ok').
-spec(create_cluster_nodes_config/1 :: ([node()]) ->  'ok').
-spec(read_cluster_nodes_config/0 :: () ->  [node()]).
-spec(record_running_nodes/0 :: () ->  'ok').
-spec(read_previously_running_nodes/0 :: () ->  [node()]).
-spec(running_nodes_filename/0 :: () -> file:filename()).
-spec(is_disc_node/0 :: () -> boolean()).
-spec(on_node_up/1 :: (node()) -> 'ok').
-spec(on_node_down/1 :: (node()) -> 'ok').

-spec(table_names/0 :: () -> [atom()]).

-endif.

%%----------------------------------------------------------------------------

status() ->
    [{nodes, case mnesia:system_info(is_running) of
                 yes -> [{Key, Nodes} ||
                            {Key, CopyType} <- [{disc_only, disc_only_copies},
                                                {disc,      disc_copies},
                                                {ram,       ram_copies}],
                            begin
                                Nodes = nodes_of_type(CopyType),
                                Nodes =/= []
                            end];
                 no -> case all_clustered_nodes() of
                           [] -> [];
                           Nodes -> [{unknown, Nodes}]
                       end;
                 Reason when Reason =:= starting; Reason =:= stopping ->
                     exit({rabbit_busy, try_again_later})
             end},
     {running_nodes, running_clustered_nodes()}].

init() ->
    ensure_mnesia_running(),
    ensure_mnesia_dir(),
    Nodes = read_cluster_nodes_config(),
    ok = init_db(Nodes, should_be_disc_node(Nodes)),
    %% We intuitively expect the global name server to be synced when
    %% Mnesia is up. In fact that's not guaranteed to be the case - let's
    %% make it so.
    ok = global:sync(),
    ok = delete_previously_running_nodes(),
    ok.

is_db_empty() ->
    lists:all(fun (Tab) -> mnesia:dirty_first(Tab) == '$end_of_table' end,
              table_names()).

cluster(ClusterNodes) ->
    cluster(ClusterNodes, false).
force_cluster(ClusterNodes) ->
    cluster(ClusterNodes, true).

%% Alter which disk nodes this node is clustered with. This can be a
%% subset of all the disk nodes in the cluster but can (and should)
%% include the node itself if it is to be a disk rather than a ram
%% node.  If Force is false, only connections to online nodes are
%% allowed.
cluster(ClusterNodes, Force) ->
    rabbit_misc:local_info_msg("Clustering with ~p~s~n",
                               [ClusterNodes, if Force -> " forcefully";
                                                 true  -> ""
                                              end]),
    ensure_mnesia_not_running(),
    ensure_mnesia_dir(),

    case not Force andalso is_clustered() andalso
         is_only_disc_node(node(), false) andalso
         not should_be_disc_node(ClusterNodes)
    of
        true -> log_both("last running disc node leaving cluster");
        _    -> ok
    end,

    %% Wipe mnesia if we're changing type from disc to ram
    case {is_disc_node(), should_be_disc_node(ClusterNodes)} of
        {true, false} -> rabbit_misc:with_local_io(
                           fun () -> error_logger:warning_msg(
                                       "changing node type; wiping "
                                       "mnesia...~n~n")
                           end),
                         rabbit_misc:ensure_ok(mnesia:delete_schema([node()]),
                                               cannot_delete_schema);
        _             -> ok
    end,

    %% Pre-emptively leave the cluster
    %%
    %% We're trying to handle the following two cases:
    %% 1. We have a two-node cluster, where both nodes are disc nodes.
    %% One node is re-clustered as a ram node.  When it tries to
    %% re-join the cluster, but before it has time to update its
    %% tables definitions, the other node will order it to re-create
    %% its disc tables.  So, we need to leave the cluster before we
    %% can join it again.
    %% 2. We have a two-node cluster, where both nodes are disc nodes.
    %% One node is forcefully reset (so, the other node thinks its
    %% still a part of the cluster).  The reset node is re-clustered
    %% as a ram node.  Same as above, we need to leave the cluster
    %% before we can join it.  But, since we don't know if we're in a
    %% cluster or not, we just pre-emptively leave it before joining.
    ProperClusterNodes = ClusterNodes -- [node()],
    try
        ok = leave_cluster(ProperClusterNodes, ProperClusterNodes)
    catch
        {error, {no_running_cluster_nodes, _, _}} when Force ->
            ok
    end,

    %% Join the cluster
    start_mnesia(),
    try
        ok = init_db(ClusterNodes, Force),
        ok = create_cluster_nodes_config(ClusterNodes)
    after
        stop_mnesia()
    end,

    ok.

%% return node to its virgin state, where it is not member of any
%% cluster, has no cluster configuration, no local database, and no
%% persisted messages
reset()       -> reset(false).
force_reset() -> reset(true).

is_clustered() ->
    RunningNodes = running_clustered_nodes(),
    [node()] /= RunningNodes andalso [] /= RunningNodes.

all_clustered_nodes() ->
    mnesia:system_info(db_nodes).

running_clustered_nodes() ->
    mnesia:system_info(running_db_nodes).

empty_ram_only_tables() ->
    Node = node(),
    lists:foreach(
      fun (TabName) ->
              case lists:member(Node, mnesia:table_info(TabName, ram_copies)) of
                  true  -> {atomic, ok} = mnesia:clear_table(TabName);
                  false -> ok
              end
      end, table_names()),
    ok.

%%--------------------------------------------------------------------

nodes_of_type(Type) ->
    %% This function should return the nodes of a certain type (ram,
    %% disc or disc_only) in the current cluster.  The type of nodes
    %% is determined when the cluster is initially configured.
    mnesia:table_info(schema, Type).

%% The tables aren't supposed to be on disk on a ram node
table_definitions(disc) ->
    table_definitions();
table_definitions(ram) ->
    [{Tab, copy_type_to_ram(TabDef)} || {Tab, TabDef} <- table_definitions()].

table_definitions() ->
    [{rabbit_user,
      [{record_name, internal_user},
       {attributes, record_info(fields, internal_user)},
       {disc_copies, [node()]},
       {match, #internal_user{_='_'}}]},
     {rabbit_user_permission,
      [{record_name, user_permission},
       {attributes, record_info(fields, user_permission)},
       {disc_copies, [node()]},
       {match, #user_permission{user_vhost = #user_vhost{_='_'},
                                permission = #permission{_='_'},
                                _='_'}}]},
     {rabbit_vhost,
      [{record_name, vhost},
       {attributes, record_info(fields, vhost)},
       {disc_copies, [node()]},
       {match, #vhost{_='_'}}]},
     {rabbit_listener,
      [{record_name, listener},
       {attributes, record_info(fields, listener)},
       {type, bag},
       {match, #listener{_='_'}}]},
     {rabbit_durable_route,
      [{record_name, route},
       {attributes, record_info(fields, route)},
       {disc_copies, [node()]},
       {match, #route{binding = binding_match(), _='_'}}]},
     {rabbit_semi_durable_route,
      [{record_name, route},
       {attributes, record_info(fields, route)},
       {type, ordered_set},
       {match, #route{binding = binding_match(), _='_'}}]},
     {rabbit_route,
      [{record_name, route},
       {attributes, record_info(fields, route)},
       {type, ordered_set},
       {match, #route{binding = binding_match(), _='_'}}]},
     {rabbit_reverse_route,
      [{record_name, reverse_route},
       {attributes, record_info(fields, reverse_route)},
       {type, ordered_set},
       {match, #reverse_route{reverse_binding = reverse_binding_match(),
                              _='_'}}]},
     {rabbit_topic_trie_node,
      [{record_name, topic_trie_node},
       {attributes, record_info(fields, topic_trie_node)},
       {type, ordered_set},
       {match, #topic_trie_node{trie_node = trie_node_match(), _='_'}}]},
     {rabbit_topic_trie_edge,
      [{record_name, topic_trie_edge},
       {attributes, record_info(fields, topic_trie_edge)},
       {type, ordered_set},
       {match, #topic_trie_edge{trie_edge = trie_edge_match(), _='_'}}]},
     {rabbit_topic_trie_binding,
      [{record_name, topic_trie_binding},
       {attributes, record_info(fields, topic_trie_binding)},
       {type, ordered_set},
       {match, #topic_trie_binding{trie_binding = trie_binding_match(),
                                   _='_'}}]},
     {rabbit_durable_exchange,
      [{record_name, exchange},
       {attributes, record_info(fields, exchange)},
       {disc_copies, [node()]},
       {match, #exchange{name = exchange_name_match(), _='_'}}]},
     {rabbit_exchange,
      [{record_name, exchange},
       {attributes, record_info(fields, exchange)},
       {match, #exchange{name = exchange_name_match(), _='_'}}]},
     {rabbit_exchange_serial,
      [{record_name, exchange_serial},
       {attributes, record_info(fields, exchange_serial)},
       {match, #exchange_serial{name = exchange_name_match(), _='_'}}]},
     {rabbit_durable_queue,
      [{record_name, amqqueue},
       {attributes, record_info(fields, amqqueue)},
       {disc_copies, [node()]},
       {match, #amqqueue{name = queue_name_match(), _='_'}}]},
     {rabbit_queue,
      [{record_name, amqqueue},
       {attributes, record_info(fields, amqqueue)},
       {match, #amqqueue{name = queue_name_match(), _='_'}}]}]
        ++ gm:table_definitions()
        ++ mirrored_supervisor:table_definitions().

binding_match() ->
    #binding{source = exchange_name_match(),
             destination = binding_destination_match(),
             _='_'}.
reverse_binding_match() ->
    #reverse_binding{destination = binding_destination_match(),
                     source = exchange_name_match(),
                     _='_'}.
binding_destination_match() ->
    resource_match('_').
trie_node_match() ->
    #trie_node{   exchange_name = exchange_name_match(), _='_'}.
trie_edge_match() ->
    #trie_edge{   exchange_name = exchange_name_match(), _='_'}.
trie_binding_match() ->
    #trie_binding{exchange_name = exchange_name_match(), _='_'}.
exchange_name_match() ->
    resource_match(exchange).
queue_name_match() ->
    resource_match(queue).
resource_match(Kind) ->
    #resource{kind = Kind, _='_'}.

table_names() ->
    [Tab || {Tab, _} <- table_definitions()].

replicated_table_names() ->
    [Tab || {Tab, TabDef} <- table_definitions(),
            not lists:member({local_content, true}, TabDef)
    ].

dir() -> mnesia:system_info(directory).

ensure_mnesia_dir() ->
    MnesiaDir = dir() ++ "/",
    case filelib:ensure_dir(MnesiaDir) of
        {error, Reason} ->
            throw({error, {cannot_create_mnesia_dir, MnesiaDir, Reason}});
        ok ->
            ok
    end.

ensure_mnesia_running() ->
    case mnesia:system_info(is_running) of
        yes ->
            ok;
        starting ->
            wait_for(mnesia_running),
            ensure_mnesia_running();
        Reason when Reason =:= no; Reason =:= stopping ->
            throw({error, mnesia_not_running})
    end.

ensure_mnesia_not_running() ->
    case mnesia:system_info(is_running) of
        no ->
            ok;
        stopping ->
            wait_for(mnesia_not_running),
            ensure_mnesia_not_running();
        Reason when Reason =:= yes; Reason =:= starting ->
            throw({error, mnesia_unexpectedly_running})
    end.

ensure_schema_integrity() ->
    case check_schema_integrity() of
        ok ->
            ok;
        {error, Reason} ->
            throw({error, {schema_integrity_check_failed, Reason}})
    end.

check_schema_integrity() ->
    Tables = mnesia:system_info(tables),
    case check_tables(fun (Tab, TabDef) ->
                              case lists:member(Tab, Tables) of
                                  false -> {error, {table_missing, Tab}};
                                  true  -> check_table_attributes(Tab, TabDef)
                              end
                      end) of
        ok     -> ok = wait_for_tables(),
                  check_tables(fun check_table_content/2);
        Other  -> Other
    end.

check_table_attributes(Tab, TabDef) ->
    {_, ExpAttrs} = proplists:lookup(attributes, TabDef),
    case mnesia:table_info(Tab, attributes) of
        ExpAttrs -> ok;
        Attrs    -> {error, {table_attributes_mismatch, Tab, ExpAttrs, Attrs}}
    end.

check_table_content(Tab, TabDef) ->
    {_, Match} = proplists:lookup(match, TabDef),
    case mnesia:dirty_first(Tab) of
        '$end_of_table' ->
            ok;
        Key ->
            ObjList = mnesia:dirty_read(Tab, Key),
            MatchComp = ets:match_spec_compile([{Match, [], ['$_']}]),
            case ets:match_spec_run(ObjList, MatchComp) of
                ObjList -> ok;
                _       -> {error, {table_content_invalid, Tab, Match, ObjList}}
            end
    end.

check_tables(Fun) ->
    case [Error || {Tab, TabDef} <- table_definitions(
                                      case is_disc_node() of
                                          true  -> disc;
                                          false -> ram
                                      end),
                   case Fun(Tab, TabDef) of
                       ok             -> Error = none, false;
                       {error, Error} -> true
                   end] of
        []     -> ok;
        Errors -> {error, Errors}
    end.

%% The cluster node config file contains some or all of the disk nodes
%% that are members of the cluster this node is / should be a part of.
%%
%% If the file is absent, the list is empty, or only contains the
%% current node, then the current node is a standalone (disk)
%% node. Otherwise it is a node that is part of a cluster as either a
%% disk node, if it appears in the cluster node config, or ram node if
%% it doesn't.

cluster_nodes_config_filename() ->
    dir() ++ "/cluster_nodes.config".

create_cluster_nodes_config(ClusterNodes) ->
    FileName = cluster_nodes_config_filename(),
    case rabbit_file:write_term_file(FileName, [ClusterNodes]) of
        ok -> ok;
        {error, Reason} ->
            throw({error, {cannot_create_cluster_nodes_config,
                           FileName, Reason}})
    end.

read_cluster_nodes_config() ->
    FileName = cluster_nodes_config_filename(),
    case rabbit_file:read_term_file(FileName) of
        {ok, [ClusterNodes]} -> ClusterNodes;
        {error, enoent} ->
            {ok, ClusterNodes} = application:get_env(rabbit, cluster_nodes),
            ClusterNodes;
        {error, Reason} ->
            throw({error, {cannot_read_cluster_nodes_config,
                           FileName, Reason}})
    end.

delete_cluster_nodes_config() ->
    FileName = cluster_nodes_config_filename(),
    case file:delete(FileName) of
        ok -> ok;
        {error, enoent} -> ok;
        {error, Reason} ->
            throw({error, {cannot_delete_cluster_nodes_config,
                           FileName, Reason}})
    end.

running_nodes_filename() ->
    filename:join(dir(), "nodes_running_at_shutdown").

record_running_nodes() ->
    FileName = running_nodes_filename(),
    Nodes = running_clustered_nodes() -- [node()],
    %% Don't check the result: we're shutting down anyway and this is
    %% a best-effort-basis.
    rabbit_file:write_term_file(FileName, [Nodes]),
    ok.

read_previously_running_nodes() ->
    FileName = running_nodes_filename(),
    case rabbit_file:read_term_file(FileName) of
        {ok, [Nodes]}   -> Nodes;
        {error, enoent} -> [];
        {error, Reason} -> throw({error, {cannot_read_previous_nodes_file,
                                          FileName, Reason}})
    end.

delete_previously_running_nodes() ->
    FileName = running_nodes_filename(),
    case file:delete(FileName) of
        ok              -> ok;
        {error, enoent} -> ok;
        {error, Reason} -> throw({error, {cannot_delete_previous_nodes_file,
                                          FileName, Reason}})
    end.

init_db(ClusterNodes, Force) ->
    init_db(
      ClusterNodes, Force,
      fun () ->
              case rabbit_upgrade:maybe_upgrade_local() of
                  ok                    -> ok;
                  %% If we're just starting up a new node we won't have a
                  %% version
                  version_not_available -> ok = rabbit_version:record_desired()
              end
      end).

%% Take a cluster node config and create the right kind of node - a
%% standalone disk node, or disk or ram node connected to the
%% specified cluster nodes.  If Force is false, don't allow
%% connections to offline nodes.
init_db(ClusterNodes, Force, SecondaryPostMnesiaFun) ->
    UClusterNodes = lists:usort(ClusterNodes),
    ProperClusterNodes = UClusterNodes -- [node()],
    case mnesia:change_config(extra_db_nodes, ProperClusterNodes) of
        {ok, []} when not Force andalso ProperClusterNodes =/= [] ->
            throw({error, {failed_to_cluster_with, ProperClusterNodes,
                           "Mnesia could not connect to any disc nodes."}});
        {ok, Nodes} ->
            WasDiscNode = is_disc_node(),
            WantDiscNode = should_be_disc_node(ClusterNodes),
            %% We create a new db (on disk, or in ram) in the first
            %% two cases and attempt to upgrade the in the other two
            case {Nodes, WasDiscNode, WantDiscNode} of
                {[], _, false} ->
                    %% New ram node; start from scratch
                    ok = create_schema(ram);
                {[], false, true} ->
                    %% Nothing there at all, start from scratch
                    ok = create_schema(disc);
                {[], true, true} ->
                    %% We're the first node up
                    case rabbit_upgrade:maybe_upgrade_local() of
                        ok                    -> ensure_schema_integrity();
                        version_not_available -> ok = schema_ok_or_move()
                    end;
                {[AnotherNode|_], _, _} ->
                    %% Subsequent node in cluster, catch up
                    ensure_version_ok(
                      rpc:call(AnotherNode, rabbit_version, recorded, [])),
                    {CopyType, CopyTypeAlt} =
                        case WantDiscNode of
                            true  -> {disc, disc_copies};
                            false -> {ram, ram_copies}
                        end,
                    ok = wait_for_replicated_tables(),
                    ok = create_local_table_copy(schema, CopyTypeAlt),
                    ok = create_local_table_copies(CopyType),

                    ok = SecondaryPostMnesiaFun(),
                    %% We've taken down mnesia, so ram nodes will need
                    %% to re-sync
                    case is_disc_node() of
                        false -> start_mnesia(),
                                 mnesia:change_config(extra_db_nodes,
                                                      ProperClusterNodes),
                                 wait_for_replicated_tables();
                        true  -> ok
                    end,

                    ensure_schema_integrity(),
                    ok
            end;
        {error, Reason} ->
            %% one reason we may end up here is if we try to join
            %% nodes together that are currently running standalone or
            %% are members of a different cluster
            throw({error, {unable_to_join_cluster, ClusterNodes, Reason}})
    end.

schema_ok_or_move() ->
    case check_schema_integrity() of
        ok ->
            ok;
        {error, Reason} ->
            %% NB: we cannot use rabbit_log here since it may not have been
            %% started yet
            error_logger:warning_msg("schema integrity check failed: ~p~n"
                                     "moving database to backup location "
                                     "and recreating schema from scratch~n",
                                     [Reason]),
            ok = move_db(),
            ok = create_schema(disc)
    end.

ensure_version_ok({ok, DiscVersion}) ->
    DesiredVersion = rabbit_version:desired(),
    case rabbit_version:matches(DesiredVersion, DiscVersion) of
        true  -> ok;
        false -> throw({error, {version_mismatch, DesiredVersion, DiscVersion}})
    end;
ensure_version_ok({error, _}) ->
    ok = rabbit_version:record_desired().

create_schema(Type) ->
    stop_mnesia(),
    case Type of
        disc -> rabbit_misc:ensure_ok(mnesia:create_schema([node()]),
                                      cannot_create_schema);
        ram  -> %% remove the disc schema since this is a ram node
                rabbit_misc:ensure_ok(mnesia:delete_schema([node()]),
                                      cannot_delete_schema)
    end,
    start_mnesia(),
    ok = create_tables(Type),
    ensure_schema_integrity(),
    ok = rabbit_version:record_desired().

is_disc_node() -> mnesia:system_info(use_dir).

should_be_disc_node(ClusterNodes) ->
    ClusterNodes == [] orelse lists:member(node(), ClusterNodes).

move_db() ->
    stop_mnesia(),
    MnesiaDir = filename:dirname(dir() ++ "/"),
    {{Year, Month, Day}, {Hour, Minute, Second}} = erlang:universaltime(),
    BackupDir = rabbit_misc:format(
                  "~s_~w~2..0w~2..0w~2..0w~2..0w~2..0w",
                  [MnesiaDir, Year, Month, Day, Hour, Minute, Second]),
    case file:rename(MnesiaDir, BackupDir) of
        ok ->
            %% NB: we cannot use rabbit_log here since it may not have
            %% been started yet
            error_logger:warning_msg("moved database from ~s to ~s~n",
                                     [MnesiaDir, BackupDir]),
            ok;
        {error, Reason} -> throw({error, {cannot_backup_mnesia,
                                          MnesiaDir, BackupDir, Reason}})
    end,
    ensure_mnesia_dir(),
    start_mnesia(),
    ok.

copy_db(Destination) ->
    ok = ensure_mnesia_not_running(),
    rabbit_file:recursive_copy(dir(), Destination).

create_tables() -> create_tables(disc).

create_tables(Type) ->
    lists:foreach(fun ({Tab, TabDef}) ->
                          TabDef1 = proplists:delete(match, TabDef),
                          case mnesia:create_table(Tab, TabDef1) of
                              {atomic, ok} -> ok;
                              {aborted, Reason} ->
                                  throw({error, {table_creation_failed,
                                                 Tab, TabDef1, Reason}})
                          end
                  end,
                  table_definitions(Type)),
    ok.

copy_type_to_ram(TabDef) ->
    [{disc_copies, []}, {ram_copies, [node()]}
     | proplists:delete(ram_copies, proplists:delete(disc_copies, TabDef))].

table_has_copy_type(TabDef, DiscType) ->
    lists:member(node(), proplists:get_value(DiscType, TabDef, [])).

create_local_table_copies(Type) ->
    lists:foreach(
      fun ({Tab, TabDef}) ->
              HasDiscCopies     = table_has_copy_type(TabDef, disc_copies),
              HasDiscOnlyCopies = table_has_copy_type(TabDef, disc_only_copies),
              LocalTab          = proplists:get_bool(local_content, TabDef),
              StorageType =
                  if
                      Type =:= disc orelse LocalTab ->
                          if
                              HasDiscCopies     -> disc_copies;
                              HasDiscOnlyCopies -> disc_only_copies;
                              true              -> ram_copies
                          end;
%%% unused code - commented out to keep dialyzer happy
%%%                      Type =:= disc_only ->
%%%                          if
%%%                              HasDiscCopies or HasDiscOnlyCopies ->
%%%                                  disc_only_copies;
%%%                              true -> ram_copies
%%%                          end;
                      Type =:= ram ->
                          ram_copies
                  end,
              ok = create_local_table_copy(Tab, StorageType)
      end,
      table_definitions(Type)),
    ok.

create_local_table_copy(Tab, Type) ->
    StorageType = mnesia:table_info(Tab, storage_type),
    {atomic, ok} =
        if
            StorageType == unknown ->
                mnesia:add_table_copy(Tab, node(), Type);
            StorageType /= Type ->
                mnesia:change_table_copy_type(Tab, node(), Type);
            true -> {atomic, ok}
        end,
    ok.

wait_for_replicated_tables() -> wait_for_tables(replicated_table_names()).

wait_for_tables() -> wait_for_tables(table_names()).

wait_for_tables(TableNames) ->
    case mnesia:wait_for_tables(TableNames, 30000) of
        ok ->
            ok;
        {timeout, BadTabs} ->
            throw({error, {timeout_waiting_for_tables, BadTabs}});
        {error, Reason} ->
            throw({error, {failed_waiting_for_tables, Reason}})
    end.

reset(Force) ->
    rabbit_misc:local_info_msg("Resetting Rabbit~s~n", [if Force -> " forcefully";
                                                           true  -> ""
                                                        end]),
    ensure_mnesia_not_running(),
    case not Force andalso is_clustered() andalso
         is_only_disc_node(node(), false)
    of
        true  -> log_both("no other disc nodes running");
        false -> ok
    end,
    Node = node(),
    Nodes = all_clustered_nodes() -- [Node],
    case Force of
        true  -> ok;
        false ->
            ensure_mnesia_dir(),
            start_mnesia(),
            RunningNodes =
                try
<<<<<<< HEAD
                    %% Force=true here so that reset still works when clustered
                    %% with a node which is down
                    ok = init_db(read_cluster_nodes_config(), true),
                    {all_clustered_nodes() -- [Node],
                     running_clustered_nodes() -- [Node]}
=======
                    ok = init(),
                    running_clustered_nodes() -- [Node]
>>>>>>> 41e75d03
                after
                    stop_mnesia()
                end,
            leave_cluster(Nodes, RunningNodes),
            rabbit_misc:ensure_ok(mnesia:delete_schema([Node]),
                                  cannot_delete_schema)
    end,
    %% We need to make sure that we don't end up in a distributed
    %% Erlang system with nodes while not being in an Mnesia cluster
    %% with them. We don't handle that well.
    [erlang:disconnect_node(N) || N <- Nodes],
    ok = delete_cluster_nodes_config(),
    %% remove persisted messages and any other garbage we find
    ok = rabbit_file:recursive_delete(filelib:wildcard(dir() ++ "/*")),
    ok.

leave_cluster([], _) -> ok;
leave_cluster(Nodes, RunningNodes) ->
    %% find at least one running cluster node and instruct it to
    %% remove our schema copy which will in turn result in our node
    %% being removed as a cluster node from the schema, with that
    %% change being propagated to all nodes
    case lists:any(
           fun (Node) ->
                   case rpc:call(Node, mnesia, del_table_copy,
                                 [schema, node()]) of
                       {atomic, ok} -> true;
                       {badrpc, nodedown} -> false;
                       {aborted, {node_not_running, _}} -> false;
                       {aborted, Reason} ->
                           throw({error, {failed_to_leave_cluster,
                                          Nodes, RunningNodes, Reason}})
                   end
           end,
           RunningNodes) of
        true -> ok;
        false -> throw({error, {no_running_cluster_nodes,
                                Nodes, RunningNodes}})
    end.

wait_for(Condition) ->
    error_logger:info_msg("Waiting for ~p...~n", [Condition]),
    timer:sleep(1000).

on_node_up(Node) ->
    case is_only_disc_node(Node, true) of
        true  -> rabbit_log:info("cluster contains disc nodes again~n");
        false -> ok
    end.

on_node_down(Node) ->
    case is_only_disc_node(Node, true) of
        true  -> rabbit_log:info("only running disc node went down~n");
        false -> ok
    end.

is_only_disc_node(Node, _MnesiaRunning = true) ->
    RunningSet = sets:from_list(running_clustered_nodes()),
    DiscSet = sets:from_list(nodes_of_type(disc_copies)),
    [Node] =:= sets:to_list(sets:intersection(RunningSet, DiscSet));
is_only_disc_node(Node, false) ->
    start_mnesia(),
    Res = is_only_disc_node(Node, true),
    stop_mnesia(),
    Res.

log_both(Warning) ->
    io:format("Warning: ~s~n", [Warning]),
    rabbit_misc:with_local_io(
      fun () -> error_logger:warning_msg("~s~n", [Warning]) end).

start_mnesia() ->
    rabbit_misc:ensure_ok(mnesia:start(), cannot_start_mnesia),
    ensure_mnesia_running().

stop_mnesia() ->
    stopped = mnesia:stop(),
    ensure_mnesia_not_running().<|MERGE_RESOLUTION|>--- conflicted
+++ resolved
@@ -740,16 +740,10 @@
             start_mnesia(),
             RunningNodes =
                 try
-<<<<<<< HEAD
                     %% Force=true here so that reset still works when clustered
                     %% with a node which is down
                     ok = init_db(read_cluster_nodes_config(), true),
-                    {all_clustered_nodes() -- [Node],
-                     running_clustered_nodes() -- [Node]}
-=======
-                    ok = init(),
                     running_clustered_nodes() -- [Node]
->>>>>>> 41e75d03
                 after
                     stop_mnesia()
                 end,
