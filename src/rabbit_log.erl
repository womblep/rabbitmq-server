--- conflicted
+++ resolved
@@ -23,17 +23,11 @@
 -export([init/1, handle_call/3, handle_cast/2, handle_info/2,
          terminate/2, code_change/3]).
 
-<<<<<<< HEAD
--export([info/1, info/2, warning/1, warning/2, error/1, error/2]).
-=======
--export([message/4, log/3, log/4,
-         debug/1, debug/2, info/1, info/2,
-         warning/1, warning/2, error/1, error/2]).
->>>>>>> 7d8d7a78
+-export([log/3, log/4, info/1, info/2, warning/1, warning/2, error/1, error/2]).
 
 -define(SERVER, ?MODULE).
 
--define(LEVELS, [debug, info, warning, error, none]).
+-define(LEVELS, [info, warning, error, none]).
 
 %%----------------------------------------------------------------------------
 
@@ -42,18 +36,12 @@
 -export_type([level/0]).
 
 -type(category() :: atom()).
--type(level() :: 'debug' | 'info' | 'warning' | 'error').
+-type(level() :: 'info' | 'warning' | 'error').
 
 -spec(start_link/0 :: () -> rabbit_types:ok_pid_or_error()).
-<<<<<<< HEAD
-=======
 
--spec(message/4 :: (_,_,_,_) -> 'ok').
 -spec(log/3 :: (category(), level(), string()) -> 'ok').
 -spec(log/4 :: (category(), level(), string(), [any()]) -> 'ok').
--spec(debug/1 :: (string()) -> 'ok').
--spec(debug/2 :: (string(), [any()]) -> 'ok').
->>>>>>> 7d8d7a78
 -spec(info/1 :: (string()) -> 'ok').
 -spec(info/2 :: (string(), [any()]) -> 'ok').
 -spec(warning/1 :: (string()) -> 'ok').
@@ -67,30 +55,14 @@
 
 -record(state, {levels, config}).
 
-<<<<<<< HEAD
-info(Fmt) ->
-    gen_server:cast(?SERVER, {info, Fmt}).
-
-info(Fmt, Args) when is_list(Args) ->
-    gen_server:cast(?SERVER, {info, Fmt, Args}).
-=======
 %%----------------------------------------------------------------------------
-
 start_link() ->
     gen_server:start_link({local, ?SERVER}, ?MODULE, [?LEVELS], []).
-
-message(Direction, Channel, MethodRecord, Content) ->
-    gen_server:cast(?SERVER,
-                    {message, Direction, Channel, MethodRecord, Content}).
-
 log(Category, Level, Fmt) -> log(Category, Level, Fmt, []).
->>>>>>> 7d8d7a78
 
 log(Category, Level, Fmt, Args) when is_list(Args) ->
     gen_server:cast(?SERVER, {log, Category, Level, Fmt, Args}).
 
-debug(Fmt)         -> log(default, debug,   Fmt).
-debug(Fmt, Args)   -> log(default, debug,   Fmt, Args).
 info(Fmt)          -> log(default, info,    Fmt).
 info(Fmt, Args)    -> log(default, info,    Fmt, Args).
 warning(Fmt)       -> log(default, warning, Fmt).
@@ -109,25 +81,6 @@
 handle_call(_Request, _From, State) ->
     {noreply, State}.
 
-<<<<<<< HEAD
-handle_cast({info, Fmt}, State) ->
-    error_logger:info_msg(Fmt),
-    {noreply, State};
-handle_cast({info, Fmt, Args}, State) ->
-    error_logger:info_msg(Fmt, Args),
-    {noreply, State};
-handle_cast({warning, Fmt}, State) ->
-    error_logger:warning_msg(Fmt),
-    {noreply, State};
-handle_cast({warning, Fmt, Args}, State) ->
-    error_logger:warning_msg(Fmt, Args),
-    {noreply, State};
-handle_cast({error, Fmt}, State) ->
-    error_logger:error_msg(Fmt),
-    {noreply, State};
-handle_cast({error, Fmt, Args}, State) ->
-    error_logger:error_msg(Fmt, Args),
-=======
 handle_cast({log, Category, Level, Fmt, Args},
             State = #state{levels = Levels, config = Config}) ->
     CatLevel = case orddict:find(Category, Config) of
@@ -136,15 +89,12 @@
                end,
     case orddict:fetch(Level, Levels) >= orddict:fetch(CatLevel, Levels) of
         false -> ok;
-        true  -> case Level of
-                     debug   -> io:format("debug:: " ++ Fmt, Args),
-                                error_logger:info_msg("debug:: " ++ Fmt, Args);
-                     info    -> error_logger:info_msg(Fmt, Args);
-                     warning -> error_logger:warning_msg(Fmt, Args);
-                     error   -> error_logger:error_msg(Fmt, Args)
-                 end
+        true  -> (case Level of
+                      info    -> fun error_logger:info_msg/2;
+                      warning -> fun error_logger:warning_msg/2;
+                      error   -> fun error_logger:error_msg/2
+                  end)(Fmt, Args)
     end,
->>>>>>> 7d8d7a78
     {noreply, State};
 handle_cast(_Msg, State) ->
     {noreply, State}.
