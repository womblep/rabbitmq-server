%% The contents of this file are subject to the Mozilla Public License
%% Version 1.1 (the "License"); you may not use this file except in
%% compliance with the License. You may obtain a copy of the License
%% at http://www.mozilla.org/MPL/
%%
%% Software distributed under the License is distributed on an "AS IS"
%% basis, WITHOUT WARRANTY OF ANY KIND, either express or implied. See
%% the License for the specific language governing rights and
%% limitations under the License.
%%
%% The Original Code is RabbitMQ.
%%
%% The Initial Developer of the Original Code is GoPivotal, Inc.
%% Copyright (c) 2018 Pivotal Software, Inc.  All rights reserved.
%%

-module(rabbit_quorum_queue).

-export([init_state/2, handle_event/2]).
-export([declare/1, recover/1, stop/1, delete/4, delete_immediately/2]).
-export([info/1, info/2, stat/1, infos/1]).
-export([ack/3, reject/4, basic_get/4, basic_consume/10, basic_cancel/4]).
-export([credit/4]).
-export([purge/1]).
-export([stateless_deliver/2, deliver/3]).
-export([dead_letter_publish/4]).
-export([queue_name/1]).
-export([cluster_state/1, status/2]).
-export([cancel_consumer_handler/2, cancel_consumer/3]).
-export([become_leader/2, update_metrics/2]).
-export([rpc_delete_metrics/1]).
-export([format/1]).
-export([open_files/1]).
-export([add_member/3]).
-export([delete_member/3]).
-export([requeue/3]).
-export([policy_changed/2]).
-export([cleanup_data_dir/0]).

%%-include_lib("rabbit_common/include/rabbit.hrl").
-include_lib("rabbit.hrl").
-include_lib("stdlib/include/qlc.hrl").

-type ra_server_id() :: {Name :: atom(), Node :: node()}.
-type msg_id() :: non_neg_integer().
-type qmsg() :: {rabbit_types:r('queue'), pid(), msg_id(), boolean(), rabbit_types:message()}.

-spec handle_event({'ra_event', ra_server_id(), any()}, rabbit_fifo_client:state()) ->
                          {'internal', Correlators :: [term()], rabbit_fifo_client:state()} |
                          {rabbit_fifo:client_msg(), rabbit_fifo_client:state()}.
-spec recover([rabbit_types:amqqueue()]) -> [rabbit_types:amqqueue() |
                                             {'absent', rabbit_types:amqqueue(), atom()}].
-spec stop(rabbit_types:vhost()) -> 'ok'.
-spec ack(rabbit_types:ctag(), [msg_id()], rabbit_fifo_client:state()) ->
                 {'ok', rabbit_fifo_client:state()}.
-spec reject(Confirm :: boolean(), rabbit_types:ctag(), [msg_id()], rabbit_fifo_client:state()) ->
                    {'ok', rabbit_fifo_client:state()}.
-spec basic_cancel(rabbit_types:ctag(), ChPid :: pid(), any(), rabbit_fifo_client:state()) ->
                          {'ok', rabbit_fifo_client:state()}.
-spec stateless_deliver(ra_server_id(), rabbit_types:delivery()) -> 'ok'.
-spec info(rabbit_types:amqqueue()) -> rabbit_types:infos().
-spec info(rabbit_types:amqqueue(), rabbit_types:info_keys()) -> rabbit_types:infos().
-spec infos(rabbit_types:r('queue')) -> rabbit_types:infos().
-spec stat(rabbit_types:amqqueue()) -> {'ok', non_neg_integer(), non_neg_integer()}.
-spec cluster_state(Name :: atom()) -> 'down' | 'recovering' | 'running'.
-spec status(rabbit_types:vhost(), Name :: rabbit_misc:resource_name()) -> rabbit_types:infos() | {error, term()}.

-define(STATISTICS_KEYS,
        [policy,
         operator_policy,
         effective_policy_definition,
         consumers,
         memory,
         state,
         garbage_collection,
         leader,
         online,
         members,
         open_files
        ]).

-define(TICK_TIME, 1000). %% the ra server tick time

%%----------------------------------------------------------------------------

-spec init_state(ra_server_id(), rabbit_types:r('queue')) ->
                        rabbit_fifo_client:state().
init_state({Name, _}, QName = #resource{}) ->
    {ok, SoftLimit} = application:get_env(rabbit, quorum_commands_soft_limit),
    %% This lookup could potentially return an {error, not_found}, but we do not
    %% know what to do if the queue has `disappeared`. Let it crash.
    {ok, #amqqueue{pid = Leader, quorum_nodes = Nodes}} =
        rabbit_amqqueue:lookup(QName),
    %% Ensure the leader is listed first
    Servers0 = [{Name, N} || N <- Nodes],
    Servers = [Leader | lists:delete(Leader, Servers0)],
    rabbit_fifo_client:init(QName, Servers, SoftLimit,
                            fun() -> credit_flow:block(Name), ok end,
                            fun() -> credit_flow:unblock(Name), ok end).

handle_event({ra_event, From, Evt}, QState) ->
    rabbit_fifo_client:handle_ra_event(From, Evt, QState).

-spec declare(rabbit_types:amqqueue()) ->
    {'new', rabbit_types:amqqueue()} |
    {existing, rabbit_types:amqqueue()}.
declare(#amqqueue{name = QName,
                  durable = Durable,
                  auto_delete = AutoDelete,
                  arguments = Arguments,
                  options = Opts} = Q) ->
    ActingUser = maps:get(user, Opts, ?UNKNOWN_USER),
    check_invalid_arguments(QName, Arguments),
    check_auto_delete(Q),
    check_exclusive(Q),
    check_non_durable(Q),
    QuorumSize = get_default_quorum_initial_group_size(Arguments),
    RaName = qname_to_rname(QName),
    Id = {RaName, node()},
    Nodes = select_quorum_nodes(QuorumSize, rabbit_mnesia:cluster_nodes(all)),
    NewQ0 = Q#amqqueue{pid = Id,
                       quorum_nodes = Nodes},
    case rabbit_amqqueue:internal_declare(NewQ0, false) of
        {created, NewQ} ->
            RaMachine = ra_machine(NewQ),
            case ra:start_cluster(RaName, RaMachine,
                                  [{RaName, Node} || Node <- Nodes]) of
                {ok, _, _} ->
                    rabbit_event:notify(queue_created,
                                        [{name, QName},
                                         {durable, Durable},
                                         {auto_delete, AutoDelete},
                                         {arguments, Arguments},
                                         {user_who_performed_action, ActingUser}]),
                    {new, NewQ};
                {error, Error} ->
                    _ = rabbit_amqqueue:internal_delete(QName, ActingUser),
                    rabbit_misc:protocol_error(internal_error,
                                               "Cannot declare a queue '~s' on node '~s': ~255p",
                                               [rabbit_misc:rs(QName), node(), Error])
            end;
        {existing, _} = Ex ->
            Ex
    end.

ra_machine(Q) ->
    {module, rabbit_fifo, ra_machine_config(Q)}.

ra_machine_config(Q = #amqqueue{name = QName,
                                pid = {Name, _}}) ->
    #{name => Name,
      queue_resource => QName,
<<<<<<< HEAD
      become_leader_handler => {?MODULE, become_leader, [QName]},
      single_active_consumer_on => single_active_consumer_on(Q)}.

single_active_consumer_on(#amqqueue{arguments = QArguments}) ->
    case rabbit_misc:table_lookup(QArguments, <<"x-single-active-consumer">>) of
        {bool, true} -> true;
        _            -> false
    end.
=======
      dead_letter_handler => dlx_mfa(Q),
      become_leader_handler => {?MODULE, become_leader, [QName]}}.
>>>>>>> 7e347885

cancel_consumer_handler(QName, {ConsumerTag, ChPid}) ->
    Node = node(ChPid),
    case Node == node() of
        true -> cancel_consumer(QName, ChPid, ConsumerTag);
        false ->
            %% this could potentially block for a while if the node is
            %% in disconnected state or tcp buffers are full
            rpc:cast(Node, rabbit_quorum_queue,
                     cancel_consumer,
                     [QName, ChPid, ConsumerTag])
    end.

cancel_consumer(QName, ChPid, ConsumerTag) ->
    catch rabbit_core_metrics:consumer_deleted(ChPid, ConsumerTag, QName),
    rabbit_event:notify(consumer_deleted,
                        [{consumer_tag, ConsumerTag},
                         {channel,      ChPid},
                         {queue,        QName},
                         {user_who_performed_action, ?INTERNAL_USER}]).

become_leader(QName, Name) ->
    Fun = fun(Q1) ->
                  Q1#amqqueue{pid = {Name, node()},
                              state = live}
          end,
    %% as this function is called synchronously when a ra node becomes leader
    %% we need to ensure there is no chance of blocking as else the ra node
    %% may not be able to establish it's leadership
    spawn(fun() ->
                  rabbit_misc:execute_mnesia_transaction(
                    fun() ->
                            rabbit_amqqueue:update(QName, Fun)
                    end),
                  case rabbit_amqqueue:lookup(QName) of
                      {ok, #amqqueue{quorum_nodes = Nodes}} ->
                          [rpc:call(Node, ?MODULE, rpc_delete_metrics,
                                    [QName], ?TICK_TIME)
                           || Node <- Nodes, Node =/= node()];
                      _ ->
                          ok
                  end
          end).

rpc_delete_metrics(QName) ->
    ets:delete(queue_coarse_metrics, QName),
    ets:delete(queue_metrics, QName),
    ok.

update_metrics(QName, {Name, MR, MU, M, C, MsgBytesReady, MsgBytesUnack}) ->
    %% this makes calls to remote processes so cannot be run inside the
    %% ra server
    _ = spawn(fun() ->
                      R = reductions(Name),
                      rabbit_core_metrics:queue_stats(QName, MR, MU, M, R),
                      Util = case C of
                                 0 -> 0;
                                 _ -> rabbit_fifo:usage(Name)
                             end,
                      Infos = [{consumers, C}, {consumer_utilisation, Util},
                               {message_bytes_ready, MsgBytesReady},
                               {message_bytes_unacknowledged, MsgBytesUnack},
                               {message_bytes, MsgBytesReady + MsgBytesUnack}
                               | infos(QName)],
                      rabbit_core_metrics:queue_stats(QName, Infos),
                      rabbit_event:notify(queue_stats,
                                          Infos ++ [{name, QName},
                                                    {messages, M},
                                                    {messages_ready, MR},
                                                    {messages_unacknowledged, MU},
                                                    {reductions, R}])
              end),
    ok.

reductions(Name) ->
    try
        {reductions, R} = process_info(whereis(Name), reductions),
        R
    catch
        error:badarg ->
            0
    end.

recover(Queues) ->
    [begin
         case ra:restart_server({Name, node()}) of
             ok ->

                 % queue was restarted, good
                 ok;
             {error, Err}
               when Err == not_started orelse
                    Err == name_not_registered ->
                 % queue was never started on this node
                 % so needs to be started from scratch.
                 Machine = ra_machine(Q0),
                 RaNodes = [{Name, Node} || Node <- Nodes],
                 case ra:start_server(Name, {Name, node()}, Machine, RaNodes) of
                     ok -> ok;
                     Err2 ->
                         rabbit_log:warning("recover: quorum queue ~w could not"
                                            " be started ~w", [Name, Err2]),
                         ok
                 end;
             {error, {already_started, _}} ->
                 %% this is fine and can happen if a vhost crashes and performs
                 %% recovery whilst the ra application and servers are still
                 %% running
                 ok;
             Err ->
                 %% catch all clause to avoid causing the vhost not to start
                 rabbit_log:warning("recover: quorum queue ~w could not be "
                                    "restarted ~w", [Name, Err]),
                 ok
         end,
         %% we have to ensure the  quorum queue is
         %% present in the rabbit_queue table and not just in rabbit_durable_queue
         %% So many code paths are dependent on this.
         {ok, Q} = rabbit_amqqueue:ensure_rabbit_queue_record_is_initialized(Q0),
         Q
     end || #amqqueue{pid = {Name, _},
                      quorum_nodes = Nodes} = Q0 <- Queues].

stop(VHost) ->
    _ = [ra:stop_server(Pid) || #amqqueue{pid = Pid} <- find_quorum_queues(VHost)],
    ok.

-spec delete(#amqqueue{},
             boolean(), boolean(),
             rabbit_types:username()) ->
    {ok, QLen :: non_neg_integer()}.
delete(#amqqueue{type = quorum, pid = {Name, _},
                 name = QName, quorum_nodes = QNodes},
       _IfUnused, _IfEmpty, ActingUser) ->
    %% TODO Quorum queue needs to support consumer tracking for IfUnused
    Timeout = application:get_env(kernel, net_ticktime, 60000) + 5000,
    Msgs = quorum_messages(Name),
    _ = rabbit_amqqueue:internal_delete(QName, ActingUser),
    case ra:delete_cluster([{Name, Node} || Node <- QNodes], Timeout) of
        {ok, {_, LeaderNode} = Leader} ->
            MRef = erlang:monitor(process, Leader),
            receive
                {'DOWN', MRef, process, _, _} ->
                    ok
            end,
            rpc:call(LeaderNode, rabbit_core_metrics, queue_deleted, [QName],
                     ?TICK_TIME),
            {ok, Msgs};
        {error, {no_more_servers_to_try, Errs}} ->
            case lists:all(fun({{error, noproc}, _}) -> true;
                              (_) -> false
                           end, Errs) of
                true ->
                    %% If all ra nodes were already down, the delete
                    %% has succeed
                    rabbit_core_metrics:queue_deleted(QName),
                    {ok, Msgs};
                false ->
                    rabbit_misc:protocol_error(
                      internal_error,
                      "Cannot delete quorum queue '~s', not enough nodes online to reach a quorum: ~255p",
                      [rabbit_misc:rs(QName), Errs])
            end
    end.

delete_immediately(Resource, {_Name, _} = QPid) ->
    _ = rabbit_amqqueue:internal_delete(Resource, ?INTERNAL_USER),
    {ok, _} = ra:delete_cluster([QPid]),
    rabbit_core_metrics:queue_deleted(Resource),
    ok.

ack(CTag, MsgIds, QState) ->
    rabbit_fifo_client:settle(quorum_ctag(CTag), MsgIds, QState).

reject(true, CTag, MsgIds, QState) ->
    rabbit_fifo_client:return(quorum_ctag(CTag), MsgIds, QState);
reject(false, CTag, MsgIds, QState) ->
    rabbit_fifo_client:discard(quorum_ctag(CTag), MsgIds, QState).

credit(CTag, Credit, Drain, QState) ->
    rabbit_fifo_client:credit(quorum_ctag(CTag), Credit, Drain, QState).

-spec basic_get(#amqqueue{}, NoAck :: boolean(), rabbit_types:ctag(),
                rabbit_fifo_client:state()) ->
                       {'ok', 'empty', rabbit_fifo_client:state()} |
                       {'ok', QLen :: non_neg_integer(), qmsg(), rabbit_fifo_client:state()}.
basic_get(#amqqueue{name = QName, pid = {Name, _} = Id, type = quorum}, NoAck,
          CTag0, QState0) ->
    CTag = quorum_ctag(CTag0),
    Settlement = case NoAck of
                     true ->
                         settled;
                     false ->
                         unsettled
                 end,
    case rabbit_fifo_client:dequeue(CTag, Settlement, QState0) of
        {ok, empty, QState} ->
            {ok, empty, QState};
        {ok, {MsgId, {MsgHeader, Msg0}}, QState} ->
            Count = maps:get(delivery_count, MsgHeader, 0),
            IsDelivered = Count > 0,
            Msg = rabbit_basic:add_header(<<"x-delivery-count">>, long, Count, Msg0),
            {ok, quorum_messages(Name), {QName, Id, MsgId, IsDelivered, Msg}, QState};
        {timeout, _} ->
            {error, timeout}
    end.

-spec basic_consume(rabbit_types:amqqueue(), NoAck :: boolean(), ChPid :: pid(),
                    ConsumerPrefetchCount :: non_neg_integer(),
                    rabbit_types:ctag(), ExclusiveConsume :: boolean(),
                    Args :: rabbit_framing:amqp_table(), ActingUser :: binary(),
                    any(), rabbit_fifo_client:state()) ->
    {'ok', rabbit_fifo_client:state()}.
basic_consume(#amqqueue{name = QName, type = quorum}, NoAck, ChPid,
              ConsumerPrefetchCount, ConsumerTag0, ExclusiveConsume, Args,
              ActingUser, OkMsg, QState0) ->
    %% TODO: validate consumer arguments
    %% currently quorum queues do not support any arguments
    maybe_send_reply(ChPid, OkMsg),
    ConsumerTag = quorum_ctag(ConsumerTag0),
    %% A prefetch count of 0 means no limitation,
    %% let's make it into something large for ra
    Prefetch = case ConsumerPrefetchCount of
                   0 -> 2000;
                   Other -> Other
               end,
    %% consumer info is used to describe the consumer properties
    ConsumerMeta = #{ack => not NoAck,
                     prefetch => ConsumerPrefetchCount,
                     args => Args,
                     username => ActingUser},
    {ok, QState} = rabbit_fifo_client:checkout(ConsumerTag,
                                               Prefetch,
                                               ConsumerMeta,
                                               QState0),
    %% TODO: emit as rabbit_fifo effect
    rabbit_core_metrics:consumer_created(ChPid, ConsumerTag, ExclusiveConsume,
                                         not NoAck, QName,
                                         ConsumerPrefetchCount, Args),
    {ok, QState}.

basic_cancel(ConsumerTag, ChPid, OkMsg, QState0) ->
    maybe_send_reply(ChPid, OkMsg),
    rabbit_fifo_client:cancel_checkout(quorum_ctag(ConsumerTag), QState0).

stateless_deliver(ServerId, Delivery) ->
    ok = rabbit_fifo_client:untracked_enqueue([ServerId],
                                              Delivery#delivery.message).

-spec deliver(Confirm :: boolean(), rabbit_types:delivery(),
              rabbit_fifo_client:state()) ->
    {ok | slow, rabbit_fifo_client:state()}.
deliver(false, Delivery, QState0) ->
    rabbit_fifo_client:enqueue(Delivery#delivery.message, QState0);
deliver(true, Delivery, QState0) ->
    rabbit_fifo_client:enqueue(Delivery#delivery.msg_seq_no,
                               Delivery#delivery.message, QState0).

info(Q) ->
    info(Q, [name, durable, auto_delete, arguments, pid, state, messages,
             messages_ready, messages_unacknowledged]).

infos(QName) ->
    case rabbit_amqqueue:lookup(QName) of
        {ok, Q} ->
            info(Q, ?STATISTICS_KEYS);
        {error, not_found} ->
            []
    end.

info(Q, Items) ->
    [{Item, i(Item, Q)} || Item <- Items].

stat(_Q) ->
    {ok, 0, 0}.  %% TODO length, consumers count

purge(Node) ->
    rabbit_fifo_client:purge(Node).

requeue(ConsumerTag, MsgIds, QState) ->
    rabbit_fifo_client:return(quorum_ctag(ConsumerTag), MsgIds, QState).

cleanup_data_dir() ->
    Names = [Name || #amqqueue{pid = {Name, _}, quorum_nodes = Nodes}
                         <- rabbit_amqqueue:list_by_type(quorum),
                     lists:member(node(), Nodes)],
    Registered = ra_directory:list_registered(),
    _ = [maybe_delete_data_dir(UId) || {Name, UId} <- Registered,
                                       not lists:member(Name, Names)],
    ok.

maybe_delete_data_dir(UId) ->
    Dir = ra_env:server_data_dir(UId),
    {ok, Config} = ra_log:read_config(Dir),
    case maps:get(machine, Config) of
        {module, rabbit_fifo, _} ->
            ra_lib:recursive_delete(Dir),
            ra_directory:unregister_name(UId);
        _ ->
            ok
    end.

policy_changed(QName, Node) ->
    {ok, Q} = rabbit_amqqueue:lookup(QName),
    rabbit_fifo_client:update_machine_state(Node, ra_machine_config(Q)).

cluster_state(Name) ->
    case whereis(Name) of
        undefined -> down;
        _ ->
            case ets:lookup(ra_state, Name) of
                [{_, recover}] -> recovering;
                _ -> running
            end
    end.

status(Vhost, QueueName) ->
    %% Handle not found queues
    QName = #resource{virtual_host = Vhost, name = QueueName, kind = queue},
    RName = qname_to_rname(QName),
    case rabbit_amqqueue:lookup(QName) of
        {ok, #amqqueue{type = classic}} ->
            {error, classic_queue_not_supported};
        {ok, #amqqueue{pid = {_, Leader}, quorum_nodes = Nodes}} ->
            Info = [{leader, Leader}, {members, Nodes}],
            case ets:lookup(ra_state, RName) of
                [{_, State}] ->
                    [{local_state, State} | Info];
                [] ->
                    Info
            end;
        {error, not_found} = E ->
            E
    end.

add_member(VHost, Name, Node) ->
    QName = #resource{virtual_host = VHost, name = Name, kind = queue},
    case rabbit_amqqueue:lookup(QName) of
        {ok, #amqqueue{type = classic}} ->
            {error, classic_queue_not_supported};
        {ok, #amqqueue{quorum_nodes = QNodes} = Q} ->
            case lists:member(Node, rabbit_mnesia:cluster_nodes(running)) of
                false ->
                    {error, node_not_running};
                true ->
                    case lists:member(Node, QNodes) of
                        true ->
                            {error, already_a_member};
                        false ->
                            add_member(Q, Node)
                    end
            end;
        {error, not_found} = E ->
                    E
    end.

add_member(#amqqueue{pid = {RaName, _} = ServerRef, name = QName,
                     quorum_nodes = QNodes} = Q, Node) ->
    %% TODO parallel calls might crash this, or add a duplicate in quorum_nodes
    ServerId = {RaName, Node},
    case ra:start_server(RaName, ServerId, ra_machine(Q),
                       [{RaName, N} || N <- QNodes]) of
        ok ->
            case ra:add_member(ServerRef, ServerId) of
                {ok, _, Leader} ->
                    Fun = fun(Q1) ->
                                  Q1#amqqueue{quorum_nodes =
                                                  [Node | Q1#amqqueue.quorum_nodes],
                                              pid = Leader}
                          end,
                    rabbit_misc:execute_mnesia_transaction(
                      fun() -> rabbit_amqqueue:update(QName, Fun) end),
                    ok;
                E ->
                    %% TODO should we stop the ra process here?
                    E
            end;
        {error, _} = E ->
            E
    end.

delete_member(VHost, Name, Node) ->
    QName = #resource{virtual_host = VHost, name = Name, kind = queue},
    case rabbit_amqqueue:lookup(QName) of
        {ok, #amqqueue{type = classic}} ->
            {error, classic_queue_not_supported};
        {ok, #amqqueue{quorum_nodes = QNodes} = Q} ->
            case lists:member(Node, rabbit_mnesia:cluster_nodes(running)) of
                false ->
                    {error, node_not_running};
                true ->
                    case lists:member(Node, QNodes) of
                        false ->
                            {error, not_a_member};
                        true ->
                            delete_member(Q, Node)
                    end
            end;
        {error, not_found} = E ->
                    E
    end.

delete_member(#amqqueue{pid = {RaName, _}, name = QName}, Node) ->
    ServerId = {RaName, Node},
    case ra:leave_and_delete_server(ServerId) of
        ok ->
            Fun = fun(Q1) ->
                          Q1#amqqueue{quorum_nodes =
                                          lists:delete(Node, Q1#amqqueue.quorum_nodes)}
                  end,
            rabbit_misc:execute_mnesia_transaction(
              fun() -> rabbit_amqqueue:update(QName, Fun) end),
            ok;
        E ->
            E
    end.

%%----------------------------------------------------------------------------
dlx_mfa(Q) ->
    DLX = init_dlx(args_policy_lookup(<<"dead-letter-exchange">>, fun res_arg/2, Q), Q),
    DLXRKey = args_policy_lookup(<<"dead-letter-routing-key">>, fun res_arg/2, Q),
    {?MODULE, dead_letter_publish, [DLX, DLXRKey, Q#amqqueue.name]}.

init_dlx(undefined, _Q) ->
    undefined;
init_dlx(DLX, #amqqueue{name = QName}) ->
    rabbit_misc:r(QName, exchange, DLX).

res_arg(_PolVal, ArgVal) -> ArgVal.

args_policy_lookup(Name, Resolve, Q = #amqqueue{arguments = Args}) ->
    AName = <<"x-", Name/binary>>,
    case {rabbit_policy:get(Name, Q), rabbit_misc:table_lookup(Args, AName)} of
        {undefined, undefined}       -> undefined;
        {undefined, {_Type, Val}}    -> Val;
        {Val,       undefined}       -> Val;
        {PolVal,    {_Type, ArgVal}} -> Resolve(PolVal, ArgVal)
    end.

dead_letter_publish(undefined, _, _, _) ->
    ok;
dead_letter_publish(X, RK, QName, ReasonMsgs) ->
    case rabbit_exchange:lookup(X) of
        {ok, Exchange} ->
            [rabbit_dead_letter:publish(Msg, Reason, Exchange, RK, QName)
             || {Reason, Msg} <- ReasonMsgs];
        {error, not_found} ->
            ok
    end.

%% TODO escape hack
qname_to_rname(#resource{virtual_host = <<"/">>, name = Name}) ->
    erlang:binary_to_atom(<<"%2F_", Name/binary>>, utf8);
qname_to_rname(#resource{virtual_host = VHost, name = Name}) ->
    erlang:binary_to_atom(<<VHost/binary, "_", Name/binary>>, utf8).

find_quorum_queues(VHost) ->
    Node = node(),
    mnesia:async_dirty(
      fun () ->
              qlc:e(qlc:q([Q || Q = #amqqueue{vhost = VH,
                                              pid  = Pid,
                                              type = quorum}
                                    <- mnesia:table(rabbit_durable_queue),
                                VH =:= VHost,
                                qnode(Pid) == Node]))
      end).

i(name,               #amqqueue{name               = Name}) -> Name;
i(durable,            #amqqueue{durable            = Dur}) -> Dur;
i(auto_delete,        #amqqueue{auto_delete        = AD}) -> AD;
i(arguments,          #amqqueue{arguments          = Args}) -> Args;
i(pid,                #amqqueue{pid                = {Name, _}}) -> whereis(Name);
i(messages,           #amqqueue{pid                = {Name, _}}) ->
    quorum_messages(Name);
i(messages_ready,     #amqqueue{name               = QName}) ->
    case ets:lookup(queue_coarse_metrics, QName) of
        [{_, MR, _, _, _}] ->
            MR;
        [] ->
            0
    end;
i(messages_unacknowledged, #amqqueue{name          = QName}) ->
    case ets:lookup(queue_coarse_metrics, QName) of
        [{_, _, MU, _, _}] ->
            MU;
        [] ->
            0
    end;
i(policy, Q) ->
    case rabbit_policy:name(Q) of
        none   -> '';
        Policy -> Policy
    end;
i(operator_policy, Q) ->
    case rabbit_policy:name_op(Q) of
        none   -> '';
        Policy -> Policy
    end;
i(effective_policy_definition, Q) ->
    case rabbit_policy:effective_definition(Q) of
        undefined -> [];
        Def       -> Def
    end;
i(consumers,     #amqqueue{name               = QName}) ->
    case ets:lookup(queue_metrics, QName) of
        [{_, M, _}] ->
            proplists:get_value(consumers, M, 0);
        [] ->
            0
    end;
i(memory, #amqqueue{pid = {Name, _}}) ->
    try
        {memory, M} = process_info(whereis(Name), memory),
        M
    catch
        error:badarg ->
            0
    end;
i(state, #amqqueue{pid = {Name, Node}}) ->
    %% Check against the leader or last known leader
    case rpc:call(Node, ?MODULE, cluster_state, [Name], ?TICK_TIME) of
        {badrpc, _} -> down;
        State -> State
    end;
i(local_state, #amqqueue{pid = {Name, _}}) ->
    case ets:lookup(ra_state, Name) of
        [{_, State}] -> State;
        _ -> not_member
    end;
i(garbage_collection, #amqqueue{pid = {Name, _}}) ->
    try
        rabbit_misc:get_gc_info(whereis(Name))
    catch
        error:badarg ->
            []
    end;
i(members, #amqqueue{quorum_nodes = Nodes}) ->
    Nodes;
i(online, Q) -> online(Q);
i(leader, Q) -> leader(Q);
i(open_files, #amqqueue{pid = {Name, _},
                        quorum_nodes = Nodes}) ->
    {Data, _} = rpc:multicall(Nodes, rabbit_quorum_queue, open_files, [Name]),
    lists:flatten(Data);
i(_K, _Q) -> ''.

open_files(Name) ->
    case whereis(Name) of
        undefined -> {node(), 0};
        Pid -> case ets:lookup(ra_open_file_metrics, Pid) of
                   [] -> {node(), 0};
                   [{_, Count}] -> {node(), Count}
               end
    end.

leader(#amqqueue{pid = {Name, Leader}}) ->
    case is_process_alive(Name, Leader) of
        true -> Leader;
        false -> ''
    end.

online(#amqqueue{quorum_nodes = Nodes,
                 pid = {Name, _Leader}}) ->
    [Node || Node <- Nodes, is_process_alive(Name, Node)].

format(#amqqueue{quorum_nodes = Nodes} = Q) ->
    [{members, Nodes}, {online, online(Q)}, {leader, leader(Q)}].

is_process_alive(Name, Node) ->
    erlang:is_pid(rpc:call(Node, erlang, whereis, [Name], ?TICK_TIME)).

quorum_messages(QName) ->
    case ets:lookup(queue_coarse_metrics, QName) of
        [{_, _, _, M, _}] ->
            M;
        [] ->
            0
    end.

quorum_ctag(Int) when is_integer(Int) ->
    integer_to_binary(Int);
quorum_ctag(Other) ->
    Other.

maybe_send_reply(_ChPid, undefined) -> ok;
maybe_send_reply(ChPid, Msg) -> ok = rabbit_channel:send_command(ChPid, Msg).

qnode(QPid) when is_pid(QPid) ->
    node(QPid);
qnode({_, Node}) ->
    Node.

check_invalid_arguments(QueueName, Args) ->
    Keys = [<<"x-expires">>, <<"x-message-ttl">>, <<"x-max-length">>,
            <<"x-max-length-bytes">>, <<"x-max-priority">>, <<"x-overflow">>,
            <<"x-queue-mode">>],
    [case rabbit_misc:table_lookup(Args, Key) of
         undefined -> ok;
         _TypeVal   -> rabbit_misc:protocol_error(
                         precondition_failed,
                         "invalid arg '~s' for ~s",
                         [Key, rabbit_misc:rs(QueueName)])
     end || Key <- Keys],
    ok.

check_auto_delete(#amqqueue{auto_delete = true, name = Name}) ->
    rabbit_misc:protocol_error(
      precondition_failed,
      "invalid property 'auto-delete' for ~s",
      [rabbit_misc:rs(Name)]);
check_auto_delete(_) ->
    ok.

check_exclusive(#amqqueue{exclusive_owner = none}) ->
    ok;
check_exclusive(#amqqueue{name = Name}) ->
    rabbit_misc:protocol_error(
      precondition_failed,
      "invalid property 'exclusive-owner' for ~s",
      [rabbit_misc:rs(Name)]).

check_non_durable(#amqqueue{durable = true}) ->
    ok;
check_non_durable(#amqqueue{name = Name,
                            durable = false}) ->
    rabbit_misc:protocol_error(
      precondition_failed,
      "invalid property 'non-durable' for ~s",
      [rabbit_misc:rs(Name)]).

queue_name(RaFifoState) ->
    rabbit_fifo_client:cluster_name(RaFifoState).

get_default_quorum_initial_group_size(Arguments) ->
    case rabbit_misc:table_lookup(Arguments, <<"x-quorum-initial-group-size">>) of
        undefined -> application:get_env(rabbit, default_quorum_initial_group_size);
        {_Type, Val} -> Val
    end.

select_quorum_nodes(Size, All) when length(All) =< Size ->
    All;
select_quorum_nodes(Size, All) ->
    Node = node(),
    case lists:member(Node, All) of
        true ->
            select_quorum_nodes(Size - 1, lists:delete(Node, All), [Node]);
        false ->
            select_quorum_nodes(Size, All, [])
    end.

select_quorum_nodes(0, _, Selected) ->
    Selected;
select_quorum_nodes(Size, Rest, Selected) ->
    S = lists:nth(rand:uniform(length(Rest)), Rest),
    select_quorum_nodes(Size - 1, lists:delete(S, Rest), [S | Selected]).<|MERGE_RESOLUTION|>--- conflicted
+++ resolved
@@ -150,7 +150,7 @@
                                 pid = {Name, _}}) ->
     #{name => Name,
       queue_resource => QName,
-<<<<<<< HEAD
+      dead_letter_handler => dlx_mfa(Q),
       become_leader_handler => {?MODULE, become_leader, [QName]},
       single_active_consumer_on => single_active_consumer_on(Q)}.
 
@@ -159,10 +159,6 @@
         {bool, true} -> true;
         _            -> false
     end.
-=======
-      dead_letter_handler => dlx_mfa(Q),
-      become_leader_handler => {?MODULE, become_leader, [QName]}}.
->>>>>>> 7e347885
 
 cancel_consumer_handler(QName, {ConsumerTag, ChPid}) ->
     Node = node(ChPid),
