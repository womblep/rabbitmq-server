%%   The contents of this file are subject to the Mozilla Public License
%%   Version 1.1 (the "License"); you may not use this file except in
%%   compliance with the License. You may obtain a copy of the License at
%%   http://www.mozilla.org/MPL/
%%
%%   Software distributed under the License is distributed on an "AS IS"
%%   basis, WITHOUT WARRANTY OF ANY KIND, either express or implied. See the
%%   License for the specific language governing rights and limitations
%%   under the License.
%%
%%   The Original Code is RabbitMQ.
%%
%%   The Initial Developers of the Original Code are LShift Ltd,
%%   Cohesive Financial Technologies LLC, and Rabbit Technologies Ltd.
%%
%%   Portions created before 22-Nov-2008 00:00:00 GMT by LShift Ltd,
%%   Cohesive Financial Technologies LLC, or Rabbit Technologies Ltd
%%   are Copyright (C) 2007-2008 LShift Ltd, Cohesive Financial
%%   Technologies LLC, and Rabbit Technologies Ltd.
%%
%%   Portions created by LShift Ltd are Copyright (C) 2007-2009 LShift
%%   Ltd. Portions created by Cohesive Financial Technologies LLC are
%%   Copyright (C) 2007-2009 Cohesive Financial Technologies
%%   LLC. Portions created by Rabbit Technologies Ltd are Copyright
%%   (C) 2007-2009 Rabbit Technologies Ltd.
%%
%%   All Rights Reserved.
%%
%%   Contributor(s): ______________________________________.
%%

-module(rabbit).

-behaviour(application).

-export([prepare/0, start/0, stop/0, stop_and_halt/0, status/0, rotate_logs/1]).

-export([start/2, stop/1]).

-export([log_location/1, start_child/2]).

-import(application).
-import(mnesia).
-import(lists).
-import(inet).
-import(gen_tcp).

-include("rabbit_framing.hrl").
-include("rabbit.hrl").

-define(APPS, [os_mon, mnesia, rabbit]).

%%----------------------------------------------------------------------------

-ifdef(use_specs).

-type(log_location() :: 'tty' | 'undefined' | string()).
-type(file_suffix() :: binary()).

-spec(prepare/0 :: () -> 'ok').
-spec(start/0 :: () -> 'ok').
-spec(stop/0 :: () -> 'ok').
-spec(stop_and_halt/0 :: () -> 'ok').
-spec(rotate_logs/1 :: (file_suffix()) -> 'ok' | {'error', any()}).
-spec(status/0 :: () ->
             [{running_applications, [{atom(), string(), string()}]} |
              {nodes, [erlang_node()]} |
              {running_nodes, [erlang_node()]}]).
-spec(log_location/1 :: ('sasl' | 'kernel') -> log_location()).
-spec(start_child/2 :: (atom(), [any()]) -> 'ok'). 

-endif.

%%----------------------------------------------------------------------------

prepare() ->
    ok = ensure_working_log_handlers(),
    ok = rabbit_mnesia:ensure_mnesia_dir().

start() ->
    try
        ok = prepare(),
        ok = rabbit_misc:start_applications(?APPS) 
    after
        %%give the error loggers some time to catch up
        timer:sleep(100)
    end.

stop() ->
    ok = rabbit_misc:stop_applications(?APPS).

stop_and_halt() ->
    spawn(fun () ->
                  SleepTime = 1000,
                  rabbit_log:info("Stop-and-halt request received; "
                                  "halting in ~p milliseconds~n",
                                  [SleepTime]),
                  timer:sleep(SleepTime),
                  init:stop()
          end),
    case catch stop() of _ -> ok end.

status() ->
    [{running_applications, application:which_applications()}] ++
        rabbit_mnesia:status().

rotate_logs(BinarySuffix) ->
    Suffix = binary_to_list(BinarySuffix),
    log_rotation_result(rotate_logs(log_location(kernel),
                                    Suffix,
                                    rabbit_error_logger_file_h),
                        rotate_logs(log_location(sasl),
                                    Suffix,
                                    rabbit_sasl_report_file_h)).

%%--------------------------------------------------------------------

start(normal, []) ->

    {ok, SupPid} = rabbit_sup:start_link(),

    print_banner(),

    lists:foreach(
      fun ({Msg, Thunk}) ->
              io:format("starting ~-20s ...", [Msg]),
              Thunk(),
              io:format("done~n");
          ({Msg, M, F, A}) ->
              io:format("starting ~-20s ...", [Msg]),
              apply(M, F, A),
              io:format("done~n")
      end,
      [{"database",
        fun () -> ok = rabbit_mnesia:init() end},
       {"core processes",
        fun () ->
                ok = start_child(rabbit_log),
                ok = rabbit_hooks:start(),

                ok = rabbit_binary_generator:
                    check_empty_content_body_frame_size(),

                ok = rabbit_alarm:start(),
                MemoryWatermark = 
                    application:get_env(os_mon, vm_memory_high_watermark),
                ok = case MemoryWatermark of
                         {ok, Float} when Float == 0 -> ok;
                         {ok, Float} -> start_child(vm_memory_monitor, [Float]);
                         undefined ->
                             throw({undefined, os_mon,
                                    vm_memory_high_watermark, settings})
                     end,
                
                ok = rabbit_amqqueue:start(),

                ok = start_child(rabbit_router),
                ok = start_child(rabbit_node_monitor),
<<<<<<< HEAD
                ok = start_child(rabbit_guid)
=======
                ok = start_child(rabbit_memory_monitor)
>>>>>>> 979ccce8
        end},
       {"recovery",
        fun () ->
                ok = maybe_insert_default_data(),
                ok = rabbit_exchange:recover(),
                DurableQueues = rabbit_amqqueue:find_durable_queues(),
                ok = rabbit_queue_index:start_msg_store(DurableQueues),
                {ok, _RealDurableQueues} = rabbit_amqqueue:recover(DurableQueues)
                %% TODO - RealDurableQueues is a subset of
                %% DurableQueues. It may have queues removed which
                %% have since been recreated on another node in our
                %% cluster. We need to remove DurableQueues --
                %% RealDurableQueues somehow. See also bug 20916
        end},
       {"builtin applications",
        fun () ->
                {ok, DefaultVHost} = application:get_env(default_vhost),
                ok = error_logger:add_report_handler(
                       rabbit_error_logger, [DefaultVHost]),
                ok = start_builtin_amq_applications()
        end},
       {"TCP listeners",
        fun () ->
                ok = rabbit_networking:start(),
                {ok, TcpListeners} = application:get_env(tcp_listeners),
                lists:foreach(
                  fun ({Host, Port}) ->
                          ok = rabbit_networking:start_tcp_listener(Host, Port)
                  end,
                  TcpListeners)
        end},
       {"SSL listeners",
        fun () ->
                case application:get_env(ssl_listeners) of
                    {ok, []} ->
                        ok;
                    {ok, SslListeners} ->
                        ok = rabbit_misc:start_applications([crypto, ssl]),

                        {ok, SslOpts} = application:get_env(ssl_options),

                        [rabbit_networking:start_ssl_listener
                         (Host, Port, SslOpts) || {Host, Port} <- SslListeners],
                        ok
                end
        end}]),

    io:format("~nbroker running~n"),

    {ok, SupPid}.

stop(_State) ->
    terminated_ok = error_logger:delete_report_handler(rabbit_error_logger),
    ok = rabbit_alarm:stop(),
    ok = case rabbit_mnesia:is_clustered() of
             true  -> rabbit_amqqueue:on_node_down(node());
             false -> rabbit_mnesia:empty_ram_only_tables()
         end,
    ok.

%---------------------------------------------------------------------------

log_location(Type) ->
    case application:get_env(Type, case Type of 
                                       kernel -> error_logger;
                                       sasl   -> sasl_error_logger
                                   end) of
        {ok, {file, File}} -> File;
        {ok, false}        -> undefined;
        {ok, tty}          -> tty;
        {ok, silent}       -> undefined;
        {ok, Bad}          -> throw({error, {cannot_log_to_file, Bad}});
        _                  -> undefined
    end.

app_location() ->
    {ok, Application} = application:get_application(),
    filename:absname(code:where_is_file(atom_to_list(Application) ++ ".app")).

home_dir() ->
    case init:get_argument(home) of
        {ok, [[Home]]} -> Home;
        Other          -> Other
    end.

%---------------------------------------------------------------------------

print_banner() ->
    {ok, Product} = application:get_key(id),
    {ok, Version} = application:get_key(vsn),
    ProductLen = string:len(Product),
    io:format("~n"
              "+---+   +---+~n"
              "|   |   |   |~n"
              "|   |   |   |~n"
              "|   |   |   |~n"
              "|   +---+   +-------+~n"
              "|                   |~n"
              "| ~s  +---+   |~n"
              "|           |   |   |~n"
              "| ~s  +---+   |~n"
              "|                   |~n"
              "+-------------------+~n"
              "AMQP ~p-~p~n~s~n~s~n~n",
              [Product, string:right([$v|Version], ProductLen),
               ?PROTOCOL_VERSION_MAJOR, ?PROTOCOL_VERSION_MINOR,
               ?COPYRIGHT_MESSAGE, ?INFORMATION_MESSAGE]),
    Settings = [{"node",           node()},
                {"app descriptor", app_location()},
                {"home dir",       home_dir()},
                {"cookie hash",    rabbit_misc:cookie_hash()},
                {"log",            log_location(kernel)},
                {"sasl log",       log_location(sasl)},
                {"database dir",   rabbit_mnesia:dir()}],
    DescrLen = lists:max([length(K) || {K, _V} <- Settings]),
    Format = "~-" ++ integer_to_list(DescrLen) ++ "s: ~s~n",
    lists:foreach(fun ({K, V}) -> io:format(Format, [K, V]) end, Settings),
    io:nl().

start_child(Mod) ->
    start_child(Mod, []).

start_child(Mod, Args) ->
    {ok,_} = supervisor:start_child(rabbit_sup,
                                    {Mod, {Mod, start_link, Args},
                                     transient, 5000, worker, [Mod]}),
    ok.

ensure_working_log_handlers() ->
    Handlers = gen_event:which_handlers(error_logger),
    ok = ensure_working_log_handler(error_logger_file_h,
                                    rabbit_error_logger_file_h,
                                    error_logger_tty_h,
                                    log_location(kernel),
                                    Handlers),

    ok = ensure_working_log_handler(sasl_report_file_h,
                                    rabbit_sasl_report_file_h,
                                    sasl_report_tty_h,
                                    log_location(sasl),
                                    Handlers),
    ok.

ensure_working_log_handler(OldFHandler, NewFHandler, TTYHandler,
                           LogLocation, Handlers) ->
    case LogLocation of
        undefined -> ok;
        tty       -> case lists:member(TTYHandler, Handlers) of
                         true  -> ok;
                         false ->
                             throw({error, {cannot_log_to_tty,
                                            TTYHandler, not_installed}})
                     end;
        _         -> case lists:member(NewFHandler, Handlers) of 
                         true  -> ok;
                         false -> case rotate_logs(LogLocation, "",
                                                   OldFHandler, NewFHandler) of
                                      ok -> ok;
                                      {error, Reason} ->
                                          throw({error, {cannot_log_to_file,
                                                         LogLocation, Reason}})
                                  end
                     end
    end.

maybe_insert_default_data() ->
    case rabbit_mnesia:is_db_empty() of
        true -> insert_default_data();
        false -> ok
    end.

insert_default_data() ->
    {ok, DefaultUser} = application:get_env(default_user),
    {ok, DefaultPass} = application:get_env(default_pass),
    {ok, DefaultVHost} = application:get_env(default_vhost),
    {ok, [DefaultConfigurePerm, DefaultWritePerm, DefaultReadPerm]} =
        application:get_env(default_permissions),
    ok = rabbit_access_control:add_vhost(DefaultVHost),
    ok = rabbit_access_control:add_user(DefaultUser, DefaultPass),
    ok = rabbit_access_control:set_permissions(DefaultUser, DefaultVHost,
                                               DefaultConfigurePerm,
                                               DefaultWritePerm,
                                               DefaultReadPerm),
    ok.

start_builtin_amq_applications() ->
    %%TODO: we may want to create a separate supervisor for these so
    %%they don't bring down the entire app when they die and fail to
    %%restart
    ok.

rotate_logs(File, Suffix, Handler) ->
    rotate_logs(File, Suffix, Handler, Handler).

rotate_logs(File, Suffix, OldHandler, NewHandler) ->
    case File of
        undefined -> ok;
        tty       -> ok;
        _         -> gen_event:swap_handler(
                       error_logger,
                       {OldHandler, swap},
                       {NewHandler, {File, Suffix}})
    end.

log_rotation_result({error, MainLogError}, {error, SaslLogError}) ->
    {error, {{cannot_rotate_main_logs, MainLogError},
             {cannot_rotate_sasl_logs, SaslLogError}}};
log_rotation_result({error, MainLogError}, ok) ->
    {error, {cannot_rotate_main_logs, MainLogError}};
log_rotation_result(ok, {error, SaslLogError}) ->
    {error, {cannot_rotate_sasl_logs, SaslLogError}};
log_rotation_result(ok, ok) ->
    ok.<|MERGE_RESOLUTION|>--- conflicted
+++ resolved
@@ -155,12 +155,9 @@
                 ok = rabbit_amqqueue:start(),
 
                 ok = start_child(rabbit_router),
+                ok = start_child(rabbit_guid),
                 ok = start_child(rabbit_node_monitor),
-<<<<<<< HEAD
-                ok = start_child(rabbit_guid)
-=======
                 ok = start_child(rabbit_memory_monitor)
->>>>>>> 979ccce8
         end},
        {"recovery",
         fun () ->
