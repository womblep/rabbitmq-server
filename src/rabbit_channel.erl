--- conflicted
+++ resolved
@@ -289,21 +289,6 @@
     noreply(State);
 
 handle_info({'DOWN', _MRef, process, QPid, Reason},
-<<<<<<< HEAD
-            State = #ch{unconfirmed = UC}) ->
-    %% TODO: this does a complete scan and partial rebuild of the
-    %% tree, which is quite efficient. To do better we'd need to
-    %% maintain a secondary mapping, from QPids to MsgSeqNos.
-    {MXs, UC1} = remove_queue_unconfirmed(
-                   gb_trees:next(gb_trees:iterator(UC)), QPid,
-                   {[], UC}, State),
-    erase_queue_stats(QPid),
-    State1 = case Reason of
-                 normal -> record_confirms(MXs, State#ch{unconfirmed = UC1});
-                 _      -> send_nacks(MXs, State#ch{unconfirmed = UC1})
-             end,
-    noreply(queue_blocked(QPid, State1)).
-=======
             State = #ch{unconfirmed_qm = UQM}) ->
     MsgSeqNos = case gb_trees:lookup(QPid, UQM) of
                     {value, MsgSet} -> gb_sets:to_list(MsgSet);
@@ -320,7 +305,6 @@
                  _      -> fun send_nacks/2
               end)(MXs, State2),
     noreply(queue_blocked(QPid, State3)).
->>>>>>> 245592bc
 
 handle_pre_hibernate(State = #ch{stats_timer = StatsTimer}) ->
     ok = clear_permission_cache(),
@@ -516,16 +500,6 @@
                       State#ch{blocking = Blocking1}
     end.
 
-<<<<<<< HEAD
-remove_queue_unconfirmed(none, _QPid, Acc, _State) ->
-    Acc;
-remove_queue_unconfirmed({MsgSeqNo, XQ, Next}, QPid, Acc, State) ->
-    remove_queue_unconfirmed(gb_trees:next(Next), QPid,
-                             remove_qmsg(MsgSeqNo, QPid, XQ, Acc, State),
-                             State).
-
-=======
->>>>>>> 245592bc
 record_confirm(undefined, _, State) ->
     State;
 record_confirm(MsgSeqNo, XName, State) ->
@@ -538,27 +512,6 @@
 
 confirm([], _QPid, State) ->
     State;
-<<<<<<< HEAD
-confirm(MsgSeqNos, QPid, State = #ch{unconfirmed = UC}) ->
-    {MXs, UC1} =
-        lists:foldl(
-          fun(MsgSeqNo, {_DMs, UC0} = Acc) ->
-                  case gb_trees:lookup(MsgSeqNo, UC0) of
-                      none        -> Acc;
-                      {value, XQ} -> remove_qmsg(MsgSeqNo, QPid, XQ, Acc, State)
-                  end
-          end, {[], UC}, MsgSeqNos),
-    record_confirms(MXs, State#ch{unconfirmed = UC1}).
-
-remove_qmsg(MsgSeqNo, QPid, {XName, Qs}, {MXs, UC}, State) ->
-    Qs1 = sets:del_element(QPid, Qs),
-    %% these confirms will be emitted even when a queue dies, but that
-    %% should be fine, since the queue stats get erased immediately
-    maybe_incr_stats([{{QPid, XName}, 1}], confirm, State),
-    case sets:size(Qs1) of
-        0 -> {[{MsgSeqNo, XName} | MXs], gb_trees:delete(MsgSeqNo, UC)};
-        _ -> {MXs, gb_trees:update(MsgSeqNo, {XName, Qs1}, UC)}
-=======
 confirm(MsgSeqNos, QPid, State) ->
     {MXs, State1} = process_confirms(MsgSeqNos, QPid, State),
     record_confirms(MXs, State1).
@@ -596,7 +549,6 @@
             {[{MsgSeqNo, XName} | MXs], gb_trees:delete(MsgSeqNo, UMQ), UQM1};
         false ->
             {MXs, gb_trees:update(MsgSeqNo, {XName, Qs1}, UMQ), UQM1}
->>>>>>> 245592bc
     end.
 
 handle_method(#'channel.open'{}, _, State = #ch{state = starting}) ->
@@ -1334,29 +1286,16 @@
     end.
 
 process_routing_result(unroutable,    _, XName,  MsgSeqNo, Msg, State) ->
-<<<<<<< HEAD
-    ok = basic_return(Msg, State#ch.writer_pid, no_route),
-    record_confirm(MsgSeqNo, XName, State);
-process_routing_result(not_delivered, _, XName,  MsgSeqNo, Msg, State) ->
-    ok = basic_return(Msg, State#ch.writer_pid, no_consumers),
-=======
     ok = basic_return(Msg, State, no_route),
     record_confirm(MsgSeqNo, XName, State);
 process_routing_result(not_delivered, _, XName,  MsgSeqNo, Msg, State) ->
     ok = basic_return(Msg, State, no_consumers),
->>>>>>> 245592bc
     record_confirm(MsgSeqNo, XName, State);
 process_routing_result(routed,       [], XName,  MsgSeqNo,   _, State) ->
     record_confirm(MsgSeqNo, XName, State);
 process_routing_result(routed,        _,     _, undefined,   _, State) ->
     State;
 process_routing_result(routed,    QPids, XName,  MsgSeqNo,   _, State) ->
-<<<<<<< HEAD
-    #ch{unconfirmed = UC} = State,
-    [maybe_monitor(QPid) || QPid <- QPids],
-    UC1 = gb_trees:insert(MsgSeqNo, {XName, sets:from_list(QPids)}, UC),
-    State#ch{unconfirmed = UC1}.
-=======
     #ch{unconfirmed_mq = UMQ, unconfirmed_qm = UQM} = State,
     UMQ1 = gb_trees:insert(MsgSeqNo, {XName, gb_sets:from_list(QPids)}, UMQ),
     SingletonSet = gb_sets:singleton(MsgSeqNo),
@@ -1372,7 +1311,6 @@
                      end
              end, UQM, QPids),
     State#ch{unconfirmed_mq = UMQ1, unconfirmed_qm = UQM1}.
->>>>>>> 245592bc
 
 lock_message(true, MsgStruct, State = #ch{unacked_message_q = UAMQ}) ->
     State#ch{unacked_message_q = queue:in(MsgStruct, UAMQ)};
@@ -1408,19 +1346,11 @@
                           end, State).
 
 coalesce_and_send(MsgSeqNos, MkMsgFun,
-<<<<<<< HEAD
-                  State = #ch{writer_pid = WriterPid, unconfirmed = UC}) ->
-    SMsgSeqNos = lists:usort(MsgSeqNos),
-    CutOff = case gb_trees:is_empty(UC) of
-                 true  -> lists:last(SMsgSeqNos) + 1;
-                 false -> {SeqNo, _XQ} = gb_trees:smallest(UC), SeqNo
-=======
                   State = #ch{writer_pid = WriterPid, unconfirmed_mq = UMQ}) ->
     SMsgSeqNos = lists:usort(MsgSeqNos),
     CutOff = case gb_trees:is_empty(UMQ) of
                  true  -> lists:last(SMsgSeqNos) + 1;
                  false -> {SeqNo, _XQ} = gb_trees:smallest(UMQ), SeqNo
->>>>>>> 245592bc
              end,
     {Ms, Ss} = lists:splitwith(fun(X) -> X < CutOff end, SMsgSeqNos),
     case Ms of
@@ -1432,13 +1362,6 @@
             WriterPid, MkMsgFun(SeqNo, false)) || SeqNo <- Ss],
     State.
 
-<<<<<<< HEAD
-terminate(_State) ->
-    pg_local:leave(rabbit_channels, self()),
-    rabbit_event:notify(channel_closed, [{pid, self()}]).
-
-=======
->>>>>>> 245592bc
 infos(Items, State) -> [{Item, i(Item, State)} || Item <- Items].
 
 i(pid,            _)                                 -> self();
@@ -1450,13 +1373,8 @@
 i(confirm,        #ch{confirm_enabled  = CE})        -> CE;
 i(consumer_count, #ch{consumer_mapping = ConsumerMapping}) ->
     dict:size(ConsumerMapping);
-<<<<<<< HEAD
-i(messages_unconfirmed, #ch{unconfirmed = UC}) ->
-    gb_trees:size(UC);
-=======
 i(messages_unconfirmed, #ch{unconfirmed_mq = UMQ}) ->
     gb_trees:size(UMQ);
->>>>>>> 245592bc
 i(messages_unacknowledged, #ch{unacked_message_q = UAMQ,
                                uncommitted_ack_q = UAQ}) ->
     queue:len(UAMQ) + queue:len(UAQ);
