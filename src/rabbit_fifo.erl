%% The contents of this file are subject to the Mozilla Public License
%% Version 1.1 (the "License"); you may not use this file except in
%% compliance with the License. You may obtain a copy of the License
%% at https://www.mozilla.org/MPL/
%%
%% Software distributed under the License is distributed on an "AS IS"
%% basis, WITHOUT WARRANTY OF ANY KIND, either express or implied. See
%% the License for the specific language governing rights and
%% limitations under the License.
%%
%% The Original Code is RabbitMQ.
%%
%% The Initial Developer of the Original Code is GoPivotal, Inc.
%% Copyright (c) 2007-2019 Pivotal Software, Inc.  All rights reserved.
%%

-module(rabbit_fifo).

-behaviour(ra_machine).

-compile(inline_list_funcs).
-compile(inline).
-compile({no_auto_import, [apply/3]}).

-include_lib("ra/include/ra.hrl").
-include("rabbit_fifo.hrl").
-include_lib("rabbit_common/include/rabbit.hrl").

-export([
         init/1,
         apply/3,
         state_enter/2,
         tick/2,
         overview/1,
         get_checked_out/4,
         %% aux
         init_aux/1,
         handle_aux/6,
         % queries
         query_messages_ready/1,
         query_messages_checked_out/1,
         query_messages_total/1,
         query_processes/1,
         query_ra_indexes/1,
         query_consumer_count/1,
         query_consumers/1,
         query_stat/1,
         query_single_active_consumer/1,
         query_in_memory_usage/1,
         usage/1,

         zero/1,

         %% misc
         dehydrate_state/1,
         normalize/1,

         %% protocol helpers
         make_enqueue/3,
         make_checkout/3,
         make_settle/2,
         make_return/2,
         make_discard/2,
         make_credit/4,
         make_purge/0,
         make_purge_nodes/1,
         make_update_config/1
        ]).

%% command records representing all the protocol actions that are supported
-record(enqueue, {pid :: maybe(pid()),
                  seq :: maybe(msg_seqno()),
                  msg :: raw_msg()}).
-record(checkout, {consumer_id :: consumer_id(),
                   spec :: checkout_spec(),
                   meta :: consumer_meta()}).
-record(settle, {consumer_id :: consumer_id(),
                 msg_ids :: [msg_id()]}).
-record(return, {consumer_id :: consumer_id(),
                 msg_ids :: [msg_id()]}).
-record(discard, {consumer_id :: consumer_id(),
                  msg_ids :: [msg_id()]}).
-record(credit, {consumer_id :: consumer_id(),
                 credit :: non_neg_integer(),
                 delivery_count :: non_neg_integer(),
                 drain :: boolean()}).
-record(purge, {}).
-record(purge_nodes, {nodes :: [node()]}).
-record(update_config, {config :: config()}).

-opaque protocol() ::
    #enqueue{} |
    #checkout{} |
    #settle{} |
    #return{} |
    #discard{} |
    #credit{} |
    #purge{} |
    #purge_nodes{} |
    #update_config{}.

-type command() :: protocol() | ra_machine:builtin_command().
%% all the command types supported by ra fifo

-type client_msg() :: delivery().
%% the messages `rabbit_fifo' can send to consumers.

-opaque state() :: #?MODULE{}.

-export_type([protocol/0,
              delivery/0,
              command/0,
              credit_mode/0,
              consumer_tag/0,
              consumer_meta/0,
              consumer_id/0,
              client_msg/0,
              msg/0,
              msg_id/0,
              msg_seqno/0,
              delivery_msg/0,
              state/0,
              config/0]).

-spec init(config()) -> state().
init(#{name := Name,
       queue_resource := Resource} = Conf) ->
    update_config(Conf, #?MODULE{cfg = #cfg{name = Name,
                                          resource = Resource}}).

update_config(Conf, State) ->
    DLH = maps:get(dead_letter_handler, Conf, undefined),
    BLH = maps:get(become_leader_handler, Conf, undefined),
    SHI = maps:get(release_cursor_interval, Conf, ?RELEASE_CURSOR_EVERY),
    MaxLength = maps:get(max_length, Conf, undefined),
    MaxBytes = maps:get(max_bytes, Conf, undefined),
    MaxMemoryLength = maps:get(max_in_memory_length, Conf, undefined),
    MaxMemoryBytes = maps:get(max_in_memory_bytes, Conf, undefined),
    DeliveryLimit = maps:get(delivery_limit, Conf, undefined),
    ConsumerStrategy = case maps:get(single_active_consumer_on, Conf, false) of
                           true ->
                               single_active;
                           false ->
                               competing
                       end,
    Cfg = State#?MODULE.cfg,
    State#?MODULE{cfg = Cfg#cfg{release_cursor_interval = SHI,
                                dead_letter_handler = DLH,
                                become_leader_handler = BLH,
                                max_length = MaxLength,
                                max_bytes = MaxBytes,
                                max_in_memory_length = MaxMemoryLength,
                                max_in_memory_bytes = MaxMemoryBytes,
                                consumer_strategy = ConsumerStrategy,
                                delivery_limit = DeliveryLimit}}.

zero(_) ->
    0.

% msg_ids are scoped per consumer
% ra_indexes holds all raft indexes for enqueues currently on queue
-spec apply(ra_machine:command_meta_data(), command(), state()) ->
    {state(), Reply :: term(), ra_machine:effects()} |
    {state(), Reply :: term()}.
apply(Metadata, #enqueue{pid = From, seq = Seq,
                         msg = RawMsg}, State00) ->
    apply_enqueue(Metadata, From, Seq, RawMsg, State00);
apply(Meta,
      #settle{msg_ids = MsgIds, consumer_id = ConsumerId},
      #?MODULE{consumers = Cons0} = State) ->
    case Cons0 of
        #{ConsumerId := Con0} ->
            % need to increment metrics before completing as any snapshot
            % states taken need to include them
            complete_and_checkout(Meta, MsgIds, ConsumerId,
                                  Con0, [], State);
        _ ->
            {State, ok}

    end;
apply(Meta, #discard{msg_ids = MsgIds, consumer_id = ConsumerId},
      #?MODULE{consumers = Cons0} = State0) ->
    case Cons0 of
        #{ConsumerId := Con0} ->
            Discarded = maps:with(MsgIds, Con0#consumer.checked_out),
            Effects = dead_letter_effects(rejected, Discarded, State0, []),
            complete_and_checkout(Meta, MsgIds, ConsumerId, Con0,
                                  Effects, State0);
        _ ->
            {State0, ok}
    end;
apply(Meta, #return{msg_ids = MsgIds, consumer_id = ConsumerId},
      #?MODULE{consumers = Cons0} = State) ->
    case Cons0 of
        #{ConsumerId := #consumer{checked_out = Checked0}} ->
            Returned = maps:with(MsgIds, Checked0),
            return(Meta, ConsumerId, Returned, [], State);
        _ ->
            {State, ok}
    end;
apply(Meta, #credit{credit = NewCredit, delivery_count = RemoteDelCnt,
                    drain = Drain, consumer_id = ConsumerId},
      #?MODULE{consumers = Cons0,
               service_queue = ServiceQueue0,
               waiting_consumers = Waiting0} = State0) ->
    case Cons0 of
        #{ConsumerId := #consumer{delivery_count = DelCnt} = Con0} ->
            %% this can go below 0 when credit is reduced
            C = max(0, RemoteDelCnt + NewCredit - DelCnt),
            %% grant the credit
            Con1 = Con0#consumer{credit = C},
            ServiceQueue = maybe_queue_consumer(ConsumerId, Con1,
                                                ServiceQueue0),
            Cons = maps:put(ConsumerId, Con1, Cons0),
            {State1, ok, Effects} =
                checkout(Meta, State0#?MODULE{service_queue = ServiceQueue,
                                              consumers = Cons}, []),
            Response = {send_credit_reply, messages_ready(State1)},
            %% by this point all checkouts for the updated credit value
            %% should be processed so we can evaluate the drain
            case Drain of
                false ->
                    %% just return the result of the checkout
                    {State1, Response, Effects};
                true ->
                    Con = #consumer{credit = PostCred} =
                        maps:get(ConsumerId, State1#?MODULE.consumers),
                    %% add the outstanding credit to the delivery count
                    DeliveryCount = Con#consumer.delivery_count + PostCred,
                    Consumers = maps:put(ConsumerId,
                                         Con#consumer{delivery_count = DeliveryCount,
                                                      credit = 0},
                                         State1#?MODULE.consumers),
                    Drained = Con#consumer.credit,
                    {CTag, _} = ConsumerId,
                    {State1#?MODULE{consumers = Consumers},
                     %% returning a multi response with two client actions
                     %% for the channel to execute
                     {multi, [Response, {send_drained, [{CTag, Drained}]}]},
                     Effects}
            end;
        _ when Waiting0 /= [] ->
            %% there are waiting consuemrs
            case lists:keytake(ConsumerId, 1, Waiting0) of
                {value, {_, Con0 = #consumer{delivery_count = DelCnt}}, Waiting} ->
                    %% the consumer is a waiting one
                    %% grant the credit
                    C = max(0, RemoteDelCnt + NewCredit - DelCnt),
                    Con = Con0#consumer{credit = C},
                    State = State0#?MODULE{waiting_consumers =
                                           [{ConsumerId, Con} | Waiting]},
                    {State, {send_credit_reply, messages_ready(State)}};
                false ->
                    {State0, ok}
            end;
        _ ->
            %% credit for unknown consumer - just ignore
            {State0, ok}
    end;
apply(#{from := From} = Meta, #checkout{spec = {dequeue, Settlement},
                                        meta = ConsumerMeta,
                                        consumer_id = ConsumerId},
      #?MODULE{consumers = Consumers} = State0) ->
    Exists = maps:is_key(ConsumerId, Consumers),
    case messages_ready(State0) of
        0 ->
            {State0, {dequeue, empty}};
        _ when Exists ->
            %% a dequeue using the same consumer_id isn't possible at this point
            {State0, {dequeue, empty}};
        Ready ->
            State1 = update_consumer(ConsumerId, ConsumerMeta,
                                     {once, 1, simple_prefetch},
                                     State0),
            {success, _, MsgId, Msg, State2} = checkout_one(State1),
            {State, Effects} = case Settlement of
                                   unsettled ->
                                       {_, Pid} = ConsumerId,
                                       {State2, [{monitor, process, Pid}]};
                                   settled ->
                                       %% immediately settle the checkout
                                       {State3, _, Effects0} =
                                           apply(Meta, make_settle(ConsumerId, [MsgId]),
                                                 State2),
                                       {State3, Effects0}
                               end,
            case Msg of
                {RaftIdx, {Header, 'empty'}} ->
                    %% TODO add here new log effect with reply
                    {State, '$ra_no_return',
                     reply_log_effect(RaftIdx, MsgId, Header, Ready - 1, From)};
                _ ->
                    {State, {dequeue, {MsgId, Msg}, Ready-1}, Effects}
            end
    end;
apply(Meta, #checkout{spec = cancel, consumer_id = ConsumerId}, State0) ->
    {State, Effects} = cancel_consumer(ConsumerId, State0, [], consumer_cancel),
    checkout(Meta, State, Effects);
apply(Meta, #checkout{spec = Spec, meta = ConsumerMeta,
                      consumer_id = {_, Pid} = ConsumerId},
      State0) ->
    State1 = update_consumer(ConsumerId, ConsumerMeta, Spec, State0),
    checkout(Meta, State1, [{monitor, process, Pid}]);
apply(#{index := RaftIdx}, #purge{},
      #?MODULE{ra_indexes = Indexes0,
               returns = Returns,
               messages = Messages} = State0) ->
    Total = messages_ready(State0),
    Indexes1 = lists:foldl(fun rabbit_fifo_index:delete/2, Indexes0,
                          [I || {I, _} <- lists:sort(maps:values(Messages))]),
    Indexes = lists:foldl(fun rabbit_fifo_index:delete/2, Indexes1,
                          [I || {_, {I, _}} <- lqueue:to_list(Returns)]),
    {State, _, Effects} =
        update_smallest_raft_index(RaftIdx,
                                   State0#?MODULE{ra_indexes = Indexes,
                                                  messages = #{},
                                                  returns = lqueue:new(),
                                                  msg_bytes_enqueue = 0,
                                                  prefix_msgs = {[], []},
                                                  low_msg_num = undefined},
                                   []),
    %% as we're not checking out after a purge (no point) we have to
    %% reverse the effects ourselves
    {State, {purge, Total},
     lists:reverse([garbage_collection | Effects])};
apply(Meta, {down, Pid, noconnection},
      #?MODULE{consumers = Cons0,
               cfg = #cfg{consumer_strategy = single_active},
               waiting_consumers = Waiting0,
               enqueuers = Enqs0} = State0) ->
    Node = node(Pid),
    %% if the pid refers to the active consumer, mark it as suspected and return
    %% it to the waiting queue
    {State1, Effects0} =
        case maps:to_list(Cons0) of
            [{{_, P} = Cid, C0}] when node(P) =:= Node ->
                %% the consumer should be returned to waiting
                %% and checked out messages should be returned
                Effs = consumer_update_active_effects(
                         State0, Cid, C0, false, suspected_down, []),
                Checked = C0#consumer.checked_out,
                Credit = increase_credit(C0, maps:size(Checked)),
                {St, Effs1} = return_all(State0, Effs,
                                         Cid, C0#consumer{credit = Credit}),
                %% if the consumer was cancelled there is a chance it got
                %% removed when returning hence we need to be defensive here
                Waiting = case St#?MODULE.consumers of
                              #{Cid := C} ->
                                  Waiting0 ++ [{Cid, C}];
                              _ ->
                                  Waiting0
                          end,
                {St#?MODULE{consumers = #{},
                            waiting_consumers = Waiting},
                 Effs1};
            _ -> {State0, []}
        end,
    WaitingConsumers = update_waiting_consumer_status(Node, State1,
                                                      suspected_down),

    %% select a new consumer from the waiting queue and run a checkout
    State2 = State1#?MODULE{waiting_consumers = WaitingConsumers},
    {State, Effects1} = activate_next_consumer(State2, Effects0),

    %% mark any enquers as suspected
    Enqs = maps:map(fun(P, E) when node(P) =:= Node ->
                            E#enqueuer{status = suspected_down};
                       (_, E) -> E
                    end, Enqs0),
    Effects = [{monitor, node, Node} | Effects1],
    checkout(Meta, State#?MODULE{enqueuers = Enqs}, Effects);
apply(Meta, {down, Pid, noconnection},
      #?MODULE{consumers = Cons0,
               enqueuers = Enqs0} = State0) ->
    %% A node has been disconnected. This doesn't necessarily mean that
    %% any processes on this node are down, they _may_ come back so here
    %% we just mark them as suspected (effectively deactivated)
    %% and return all checked out messages to the main queue for delivery to any
    %% live consumers
    %%
    %% all pids for the disconnected node will be marked as suspected not just
    %% the one we got the `down' command for
    Node = node(Pid),

    {State, Effects1} =
        maps:fold(
          fun({_, P} = Cid, #consumer{checked_out = Checked0,
                                      status = up} = C0,
              {St0, Eff}) when node(P) =:= Node ->
                  Credit = increase_credit(C0, map_size(Checked0)),
                  C = C0#consumer{status = suspected_down,
                                  credit = Credit},
                  {St, Eff0} = return_all(St0, Eff, Cid, C),
                  Eff1 = consumer_update_active_effects(St, Cid, C, false,
                                                        suspected_down, Eff0),
                  {St, Eff1};
             (_, _, {St, Eff}) ->
                  {St, Eff}
          end, {State0, []}, Cons0),
    Enqs = maps:map(fun(P, E) when node(P) =:= Node ->
                            E#enqueuer{status = suspected_down};
                       (_, E) -> E
                    end, Enqs0),

    % Monitor the node so that we can "unsuspect" these processes when the node
    % comes back, then re-issue all monitors and discover the final fate of
    % these processes
    Effects = case maps:size(State#?MODULE.consumers) of
                  0 ->
                      [{aux, inactive}, {monitor, node, Node}];
                  _ ->
                      [{monitor, node, Node}]
              end ++ Effects1,
    checkout(Meta, State#?MODULE{enqueuers = Enqs}, Effects);
apply(Meta, {down, Pid, _Info}, State0) ->
    {State, Effects} = handle_down(Pid, State0),
    checkout(Meta, State, Effects);
apply(Meta, {nodeup, Node}, #?MODULE{consumers = Cons0,
                                     enqueuers = Enqs0,
                                     service_queue = SQ0} = State0) ->
    %% A node we are monitoring has come back.
    %% If we have suspected any processes of being
    %% down we should now re-issue the monitors for them to detect if they're
    %% actually down or not
    Monitors = [{monitor, process, P}
                || P <- suspected_pids_for(Node, State0)],

    Enqs1 = maps:map(fun(P, E) when node(P) =:= Node ->
                             E#enqueuer{status = up};
                        (_, E) -> E
                     end, Enqs0),
    ConsumerUpdateActiveFun = consumer_active_flag_update_function(State0),
    %% mark all consumers as up
    {Cons1, SQ, Effects1} =
        maps:fold(fun({_, P} = ConsumerId, C, {CAcc, SQAcc, EAcc})
                        when (node(P) =:= Node) and
                             (C#consumer.status =/= cancelled) ->
                          EAcc1 = ConsumerUpdateActiveFun(State0, ConsumerId,
                                                          C, true, up, EAcc),
                          update_or_remove_sub(ConsumerId,
                                               C#consumer{status = up}, CAcc,
                                               SQAcc, EAcc1);
                     (_, _, Acc) ->
                          Acc
                  end, {Cons0, SQ0, Monitors}, Cons0),
    Waiting = update_waiting_consumer_status(Node, State0, up),
    State1 = State0#?MODULE{consumers = Cons1,
                            enqueuers = Enqs1,
                            service_queue = SQ,
                            waiting_consumers = Waiting},
    {State, Effects} = activate_next_consumer(State1, Effects1),
    checkout(Meta, State, Effects);
apply(_, {nodedown, _Node}, State) ->
    {State, ok};
apply(_, #purge_nodes{nodes = Nodes}, State0) ->
    {State, Effects} = lists:foldl(fun(Node, {S, E}) ->
                                           purge_node(Node, S, E)
                                   end, {State0, []}, Nodes),
    {State, ok, Effects};
apply(Meta, #update_config{config = Conf}, State) ->
    checkout(Meta, update_config(Conf, State), []).

purge_node(Node, State, Effects) ->
    lists:foldl(fun(Pid, {S0, E0}) ->
                        {S, E} = handle_down(Pid, S0),
                        {S, E0 ++ E}
                end, {State, Effects}, all_pids_for(Node, State)).

%% any downs that re not noconnection
handle_down(Pid, #?MODULE{consumers = Cons0,
                          enqueuers = Enqs0} = State0) ->
    % Remove any enqueuer for the same pid and enqueue any pending messages
    % This should be ok as we won't see any more enqueues from this pid
    State1 = case maps:take(Pid, Enqs0) of
                 {#enqueuer{pending = Pend}, Enqs} ->
                     lists:foldl(fun ({_, RIdx, RawMsg}, S) ->
                                         enqueue(RIdx, RawMsg, S)
                                 end, State0#?MODULE{enqueuers = Enqs}, Pend);
                 error ->
                     State0
             end,
    {Effects1, State2} = handle_waiting_consumer_down(Pid, State1),
    % return checked out messages to main queue
    % Find the consumers for the down pid
    DownConsumers = maps:keys(
                      maps:filter(fun({_, P}, _) -> P =:= Pid end, Cons0)),
    lists:foldl(fun(ConsumerId, {S, E}) ->
                        cancel_consumer(ConsumerId, S, E, down)
                end, {State2, Effects1}, DownConsumers).

consumer_active_flag_update_function(#?MODULE{cfg = #cfg{consumer_strategy = competing}}) ->
    fun(State, ConsumerId, Consumer, Active, ActivityStatus, Effects) ->
        consumer_update_active_effects(State, ConsumerId, Consumer, Active,
                                       ActivityStatus, Effects)
    end;
consumer_active_flag_update_function(#?MODULE{cfg = #cfg{consumer_strategy = single_active}}) ->
    fun(_, _, _, _, _, Effects) ->
        Effects
    end.

handle_waiting_consumer_down(_Pid,
                             #?MODULE{cfg = #cfg{consumer_strategy = competing}} = State) ->
    {[], State};
handle_waiting_consumer_down(_Pid,
                             #?MODULE{cfg = #cfg{consumer_strategy = single_active},
                                      waiting_consumers = []} = State) ->
    {[], State};
handle_waiting_consumer_down(Pid,
                             #?MODULE{cfg = #cfg{consumer_strategy = single_active},
                                      waiting_consumers = WaitingConsumers0} = State0) ->
    % get cancel effects for down waiting consumers
    Down = lists:filter(fun({{_, P}, _}) -> P =:= Pid end,
                        WaitingConsumers0),
    Effects = lists:foldl(fun ({ConsumerId, _}, Effects) ->
                                  cancel_consumer_effects(ConsumerId, State0,
                                                          Effects)
                          end, [], Down),
    % update state to have only up waiting consumers
    StillUp = lists:filter(fun({{_, P}, _}) -> P =/= Pid end,
                           WaitingConsumers0),
    State = State0#?MODULE{waiting_consumers = StillUp},
    {Effects, State}.

update_waiting_consumer_status(Node,
                               #?MODULE{waiting_consumers = WaitingConsumers},
                               Status) ->
    [begin
         case node(Pid) of
             Node ->
                 {ConsumerId, Consumer#consumer{status = Status}};
             _ ->
                 {ConsumerId, Consumer}
         end
     end || {{_, Pid} = ConsumerId, Consumer} <- WaitingConsumers,
     Consumer#consumer.status =/= cancelled].

-spec state_enter(ra_server:ra_state(), state()) -> ra_machine:effects().
state_enter(leader, #?MODULE{consumers = Cons,
                             enqueuers = Enqs,
                             waiting_consumers = WaitingConsumers,
                             cfg = #cfg{name = Name,
                                        become_leader_handler = BLH},
                             prefix_msgs = {[], []}
                            }) ->
    % return effects to monitor all current consumers and enqueuers
    Pids = lists:usort(maps:keys(Enqs)
        ++ [P || {_, P} <- maps:keys(Cons)]
        ++ [P || {{_, P}, _} <- WaitingConsumers]),
    Mons = [{monitor, process, P} || P <- Pids],
    Nots = [{send_msg, P, leader_change, ra_event} || P <- Pids],
    NodeMons = lists:usort([{monitor, node, node(P)} || P <- Pids]),
    Effects = Mons ++ Nots ++ NodeMons,
    case BLH of
        undefined ->
            Effects;
        {Mod, Fun, Args} ->
            [{mod_call, Mod, Fun, Args ++ [Name]} | Effects]
    end;
state_enter(recovered, #?MODULE{prefix_msgs = PrefixMsgCounts})
  when PrefixMsgCounts =/= {[], []} ->
    %% TODO: remove assertion?
    exit({rabbit_fifo, unexpected_prefix_msgs, PrefixMsgCounts});
state_enter(eol, #?MODULE{enqueuers = Enqs,
                          consumers = Custs0,
                          waiting_consumers = WaitingConsumers0}) ->
    Custs = maps:fold(fun({_, P}, V, S) -> S#{P => V} end, #{}, Custs0),
    WaitingConsumers1 = lists:foldl(fun({{_, P}, V}, Acc) -> Acc#{P => V} end,
                                    #{}, WaitingConsumers0),
    AllConsumers = maps:merge(Custs, WaitingConsumers1),
    [{send_msg, P, eol, ra_event}
     || P <- maps:keys(maps:merge(Enqs, AllConsumers))];
state_enter(_, _) ->
    %% catch all as not handling all states
    [].


-spec tick(non_neg_integer(), state()) -> ra_machine:effects().
tick(_Ts, #?MODULE{cfg = #cfg{name = Name,
                              resource = QName},
                   msg_bytes_enqueue = EnqueueBytes,
                   msg_bytes_checkout = CheckoutBytes} = State) ->
    Metrics = {Name,
               messages_ready(State),
               num_checked_out(State), % checked out
               messages_total(State),
               query_consumer_count(State), % Consumers
               EnqueueBytes,
               CheckoutBytes},
    %% TODO: call a handler that works out if any known nodes need to be
    %% purged and emit a command effect to append this to the log
    [{mod_call, rabbit_quorum_queue,
      handle_tick, [QName, Metrics, all_nodes(State)]}, {aux, emit}].

-spec overview(state()) -> map().
overview(#?MODULE{consumers = Cons,
                  enqueuers = Enqs,
                  release_cursors = Cursors,
                  msg_bytes_enqueue = EnqueueBytes,
                  msg_bytes_checkout = CheckoutBytes} = State) ->
    #{type => ?MODULE,
      num_consumers => maps:size(Cons),
      num_checked_out => num_checked_out(State),
      num_enqueuers => maps:size(Enqs),
      num_ready_messages => messages_ready(State),
      num_messages => messages_total(State),
      num_release_cursors => lqueue:len(Cursors),
      enqueue_message_bytes => EnqueueBytes,
      checkout_message_bytes => CheckoutBytes}.

-spec get_checked_out(consumer_id(), msg_id(), msg_id(), state()) ->
    [delivery_msg()].
get_checked_out(Cid, From, To, #?MODULE{consumers = Consumers}) ->
    case Consumers of
        #{Cid := #consumer{checked_out = Checked}} ->
            [{K, snd(snd(maps:get(K, Checked)))}
             || K <- lists:seq(From, To),
                maps:is_key(K, Checked)];
        _ ->
            []
    end.

init_aux(Name) when is_atom(Name) ->
    %% TODO: catch specific exception throw if table already exists
    ok = ra_machine_ets:create_table(rabbit_fifo_usage,
                                     [named_table, set, public,
                                      {write_concurrency, true}]),
    Now = erlang:monotonic_time(micro_seconds),
    {Name, {inactive, Now, 1, 1.0}}.

handle_aux(_, cast, Cmd, {Name, Use0}, Log, _) ->
    Use = case Cmd of
              _ when Cmd == active orelse Cmd == inactive ->
                  update_use(Use0, Cmd);
              emit ->
                  true = ets:insert(rabbit_fifo_usage,
                                    {Name, utilisation(Use0)}),
                  Use0
          end,
    {no_reply, {Name, Use}, Log}.

%%% Queries

query_messages_ready(State) ->
    messages_ready(State).

query_messages_checked_out(#?MODULE{consumers = Consumers}) ->
    maps:fold(fun (_, #consumer{checked_out = C}, S) ->
                      maps:size(C) + S
              end, 0, Consumers).

query_messages_total(State) ->
    messages_total(State).

query_processes(#?MODULE{enqueuers = Enqs, consumers = Cons0}) ->
    Cons = maps:fold(fun({_, P}, V, S) -> S#{P => V} end, #{}, Cons0),
    maps:keys(maps:merge(Enqs, Cons)).


query_ra_indexes(#?MODULE{ra_indexes = RaIndexes}) ->
    RaIndexes.

query_consumer_count(#?MODULE{consumers = Consumers,
                              waiting_consumers = WaitingConsumers}) ->
    maps:size(Consumers) + length(WaitingConsumers).

query_consumers(#?MODULE{consumers = Consumers,
                         waiting_consumers = WaitingConsumers,
                         cfg = #cfg{consumer_strategy = ConsumerStrategy}} = State) ->
    ActiveActivityStatusFun =
        case ConsumerStrategy of
            competing ->
                fun(_ConsumerId,
                    #consumer{status = Status}) ->
                        case Status of
                            suspected_down  ->
                                {false, Status};
                            _ ->
                                {true, Status}
                        end
                end;
            single_active ->
                SingleActiveConsumer = query_single_active_consumer(State),
                fun({Tag, Pid} = _Consumer, _) ->
                        case SingleActiveConsumer of
                            {value, {Tag, Pid}} ->
                                {true, single_active};
                            _ ->
                                {false, waiting}
                        end
                end
        end,
    FromConsumers =
        maps:fold(fun (_, #consumer{status = cancelled}, Acc) ->
                          Acc;
                      ({Tag, Pid}, #consumer{meta = Meta} = Consumer, Acc) ->
                          {Active, ActivityStatus} =
                              ActiveActivityStatusFun({Tag, Pid}, Consumer),
                          maps:put({Tag, Pid},
                                   {Pid, Tag,
                                    maps:get(ack, Meta, undefined),
                                    maps:get(prefetch, Meta, undefined),
                                    Active,
                                    ActivityStatus,
                                    maps:get(args, Meta, []),
                                    maps:get(username, Meta, undefined)},
                                   Acc)
                  end, #{}, Consumers),
    FromWaitingConsumers =
        lists:foldl(fun ({_, #consumer{status = cancelled}}, Acc) ->
                                      Acc;
                        ({{Tag, Pid}, #consumer{meta = Meta} = Consumer}, Acc) ->
                            {Active, ActivityStatus} =
                                ActiveActivityStatusFun({Tag, Pid}, Consumer),
                            maps:put({Tag, Pid},
                                     {Pid, Tag,
                                      maps:get(ack, Meta, undefined),
                                      maps:get(prefetch, Meta, undefined),
                                      Active,
                                      ActivityStatus,
                                      maps:get(args, Meta, []),
                                      maps:get(username, Meta, undefined)},
                                     Acc)
                    end, #{}, WaitingConsumers),
    maps:merge(FromConsumers, FromWaitingConsumers).

query_single_active_consumer(#?MODULE{cfg = #cfg{consumer_strategy = single_active},
                                      consumers = Consumers}) ->
    case maps:size(Consumers) of
        0 ->
            {error, no_value};
        1 ->
            {value, lists:nth(1, maps:keys(Consumers))};
        _
          ->
            {error, illegal_size}
    end ;
query_single_active_consumer(_) ->
    disabled.

query_stat(#?MODULE{consumers = Consumers} = State) ->
    {messages_ready(State), maps:size(Consumers)}.

query_in_memory_usage(#?MODULE{msg_bytes_in_memory = Bytes,
                               msgs_ready_in_memory = Length}) ->
    {Length, Bytes}.

-spec usage(atom()) -> float().
usage(Name) when is_atom(Name) ->
    case ets:lookup(rabbit_fifo_usage, Name) of
        [] -> 0.0;
        [{_, Use}] -> Use
    end.

%%% Internal

messages_ready(#?MODULE{messages = M,
                        prefix_msgs = {PreR, PreM},
                        returns = R}) ->

    %% TODO: optimise to avoid length/1 call
    maps:size(M) + lqueue:len(R) + length(PreR) + length(PreM).

messages_total(#?MODULE{ra_indexes = I,
                        prefix_msgs = {PreR, PreM}}) ->
    rabbit_fifo_index:size(I) + length(PreR) + length(PreM).

update_use({inactive, _, _, _} = CUInfo, inactive) ->
    CUInfo;
update_use({active, _, _} = CUInfo, active) ->
    CUInfo;
update_use({active, Since, Avg}, inactive) ->
    Now = erlang:monotonic_time(micro_seconds),
    {inactive, Now, Now - Since, Avg};
update_use({inactive, Since, Active, Avg},   active) ->
    Now = erlang:monotonic_time(micro_seconds),
    {active, Now, use_avg(Active, Now - Since, Avg)}.

utilisation({active, Since, Avg}) ->
    use_avg(erlang:monotonic_time(micro_seconds) - Since, 0, Avg);
utilisation({inactive, Since, Active, Avg}) ->
    use_avg(Active, erlang:monotonic_time(micro_seconds) - Since, Avg).

use_avg(0, 0, Avg) ->
    Avg;
use_avg(Active, Inactive, Avg) ->
    Time = Inactive + Active,
    moving_average(Time, ?USE_AVG_HALF_LIFE, Active / Time, Avg).

moving_average(_Time, _, Next, undefined) ->
    Next;
moving_average(Time, HalfLife, Next, Current) ->
    Weight = math:exp(Time * math:log(0.5) / HalfLife),
    Next * (1 - Weight) + Current * Weight.

num_checked_out(#?MODULE{consumers = Cons}) ->
    lists:foldl(fun (#consumer{checked_out = C}, Acc) ->
                        maps:size(C) + Acc
                end, 0, maps:values(Cons)).

cancel_consumer(ConsumerId,
                #?MODULE{cfg = #cfg{consumer_strategy = competing}} = State,
                Effects, Reason) ->
    cancel_consumer0(ConsumerId, State, Effects, Reason);
cancel_consumer(ConsumerId,
                #?MODULE{cfg = #cfg{consumer_strategy = single_active},
                         waiting_consumers = []} = State,
                Effects, Reason) ->
    %% single active consumer on, no consumers are waiting
    cancel_consumer0(ConsumerId, State, Effects, Reason);
cancel_consumer(ConsumerId,
                #?MODULE{consumers = Cons0,
                         cfg = #cfg{consumer_strategy = single_active},
                         waiting_consumers = Waiting0} = State0,
               Effects0, Reason) ->
    %% single active consumer on, consumers are waiting
    case maps:is_key(ConsumerId, Cons0) of
        true ->
            % The active consumer is to be removed
            {State1, Effects1} = cancel_consumer0(ConsumerId, State0,
                                                  Effects0, Reason),
            activate_next_consumer(State1, Effects1);
        false ->
            % The cancelled consumer is not the active one
            % Just remove it from idle_consumers
            Waiting = lists:keydelete(ConsumerId, 1, Waiting0),
            Effects = cancel_consumer_effects(ConsumerId, State0, Effects0),
            % A waiting consumer isn't supposed to have any checked out messages,
            % so nothing special to do here
            {State0#?MODULE{waiting_consumers = Waiting}, Effects}
    end.

consumer_update_active_effects(#?MODULE{cfg = #cfg{resource = QName}},
                               ConsumerId, #consumer{meta = Meta},
                               Active, ActivityStatus,
                               Effects) ->
    Ack = maps:get(ack, Meta, undefined),
    Prefetch = maps:get(prefetch, Meta, undefined),
    Args = maps:get(args, Meta, []),
    [{mod_call, rabbit_quorum_queue, update_consumer_handler,
      [QName, ConsumerId, false, Ack, Prefetch, Active, ActivityStatus, Args]}
      | Effects].

cancel_consumer0(ConsumerId, #?MODULE{consumers = C0} = S0, Effects0, Reason) ->
    case C0 of
        #{ConsumerId := Consumer} ->
            {S, Effects2} = maybe_return_all(ConsumerId, Consumer, S0,
                                             Effects0, Reason),
            %% The effects are emitted before the consumer is actually removed
            %% if the consumer has unacked messages. This is a bit weird but
            %% in line with what classic queues do (from an external point of
            %% view)
            Effects = cancel_consumer_effects(ConsumerId, S, Effects2),
            case maps:size(S#?MODULE.consumers) of
                0 ->
                    {S, [{aux, inactive} | Effects]};
                _ ->
                    {S, Effects}
            end;
        _ ->
            %% already removed: do nothing
            {S0, Effects0}
    end.

activate_next_consumer(#?MODULE{consumers = Cons,
                                waiting_consumers = Waiting0} = State0,
                       Effects0) ->
    case maps:filter(fun (_, #consumer{status = S}) -> S == up end, Cons) of
        Up when map_size(Up) == 0 ->
            %% there are no active consumer in the consumer map
            case lists:filter(fun ({_, #consumer{status = Status}}) ->
                                      Status == up
                              end, Waiting0) of
                [{NextConsumerId, NextConsumer} | _] ->
                    %% there is a potential next active consumer
                    Remaining = lists:keydelete(NextConsumerId, 1, Waiting0),
                    #?MODULE{service_queue = ServiceQueue} = State0,
                    ServiceQueue1 = maybe_queue_consumer(NextConsumerId,
                                                         NextConsumer,
                                                         ServiceQueue),
                    State = State0#?MODULE{consumers = Cons#{NextConsumerId => NextConsumer},
                                           service_queue = ServiceQueue1,
                                           waiting_consumers = Remaining},
                    Effects = consumer_update_active_effects(State, NextConsumerId,
                                                             NextConsumer, true,
                                                             single_active, Effects0),
                    {State, Effects};
                [] ->
                    {State0, [{aux, inactive} | Effects0]}
            end;
        _ ->
                    {State0, Effects0}
    end.



maybe_return_all(ConsumerId, Consumer,
                 #?MODULE{consumers = C0,
                          service_queue = SQ0} = S0,
                 Effects0, Reason) ->
    case Reason of
        consumer_cancel ->
            {Cons, SQ, Effects1} =
                update_or_remove_sub(ConsumerId,
                                     Consumer#consumer{lifetime = once,
                                                       credit = 0,
                                                       status = cancelled},
                                     C0, SQ0, Effects0),
            {S0#?MODULE{consumers = Cons,
                        service_queue = SQ}, Effects1};
        down ->
            {S1, Effects1} = return_all(S0, Effects0, ConsumerId, Consumer),
            {S1#?MODULE{consumers = maps:remove(ConsumerId, S1#?MODULE.consumers)},
             Effects1}
    end.

apply_enqueue(#{index := RaftIdx} = Meta, From, Seq, RawMsg, State0) ->
    case maybe_enqueue(RaftIdx, From, Seq, RawMsg, [], State0) of
        {ok, State1, Effects1} ->
            State2 = append_to_master_index(RaftIdx, State1),
            {State, ok, Effects} = checkout(Meta, State2, Effects1),
            {maybe_store_dehydrated_state(RaftIdx, State), ok, Effects};
        {duplicate, State, Effects} ->
            {State, ok, Effects}
    end.

drop_head(#?MODULE{ra_indexes = Indexes0} = State0, Effects0) ->
    case take_next_msg(State0) of
        {FullMsg = {_MsgId, {RaftIdxToDrop, {#{size := Bytes} = Header, Msg}}},
         State1} ->
            Indexes = rabbit_fifo_index:delete(RaftIdxToDrop, Indexes0),
            State2 = add_bytes_drop(Bytes, State1#?MODULE{ra_indexes = Indexes}),
            State = case Msg of
                        'empty' -> State2;
                        _ -> subtract_in_memory_counts(Header, State2)
                    end,
            Effects = dead_letter_effects(maxlen, #{none => FullMsg},
                                          State, Effects0),
            {State, Effects};
        {{'$prefix_msg', #{size := Bytes} = Header}, State1} ->
            State2 = subtract_in_memory_counts(Header, add_bytes_drop(Bytes, State1)),
            {State2, Effects0};
        {{'$empty_msg', #{size := Bytes}}, State1} ->
            State2 = add_bytes_drop(Bytes, State1),
            {State2, Effects0};
        empty ->
            {State0, Effects0}
    end.

enqueue(RaftIdx, RawMsg, #?MODULE{messages = Messages,
                                low_msg_num = LowMsgNum,
                                next_msg_num = NextMsgNum} = State0) ->
    Size = message_size(RawMsg),
    {State1, Msg} =
        case evaluate_memory_limit(Size, State0) of
            true ->
                {State0, {RaftIdx, {#{size => Size}, 'empty'}}}; % indexed message with header map
            false ->
                {add_in_memory_counts(Size, State0),
                 {RaftIdx, {#{size => Size}, RawMsg}}} % indexed message with header map
        end,
    State = add_bytes_enqueue(Size, State1),
    State#?MODULE{messages = Messages#{NextMsgNum => Msg},
                  %% this is probably only done to record it when low_msg_num
                  %% is undefined
                  low_msg_num = min(LowMsgNum, NextMsgNum),
                  next_msg_num = NextMsgNum + 1}.

append_to_master_index(RaftIdx,
                       #?MODULE{ra_indexes = Indexes0} = State0) ->
    State = incr_enqueue_count(State0),
    Indexes = rabbit_fifo_index:append(RaftIdx, Indexes0),
    State#?MODULE{ra_indexes = Indexes}.


incr_enqueue_count(#?MODULE{enqueue_count = C,
                            cfg = #cfg{release_cursor_interval = C}} = State0) ->
    % this will trigger a dehydrated version of the state to be stored
    % at this raft index for potential future snapshot generation
    State0#?MODULE{enqueue_count = 0};
incr_enqueue_count(#?MODULE{enqueue_count = C} = State) ->
    State#?MODULE{enqueue_count = C + 1}.

maybe_store_dehydrated_state(RaftIdx,
                             #?MODULE{ra_indexes = Indexes,
                                      enqueue_count = 0,
                                      release_cursors = Cursors} = State) ->
    case rabbit_fifo_index:exists(RaftIdx, Indexes) of
        false ->
            %% the incoming enqueue must already have been dropped
            State;
        true ->
            Dehydrated = dehydrate_state(State),
            Cursor = {release_cursor, RaftIdx, Dehydrated},
            State#?MODULE{release_cursors = lqueue:in(Cursor, Cursors)}
    end;
maybe_store_dehydrated_state(_RaftIdx, State) ->
    State.

enqueue_pending(From,
                #enqueuer{next_seqno = Next,
                          pending = [{Next, RaftIdx, RawMsg} | Pending]} = Enq0,
                State0) ->
            State = enqueue(RaftIdx, RawMsg, State0),
            Enq = Enq0#enqueuer{next_seqno = Next + 1, pending = Pending},
            enqueue_pending(From, Enq, State);
enqueue_pending(From, Enq, #?MODULE{enqueuers = Enqueuers0} = State) ->
    State#?MODULE{enqueuers = Enqueuers0#{From => Enq}}.

maybe_enqueue(RaftIdx, undefined, undefined, RawMsg, Effects, State0) ->
    % direct enqueue without tracking
    State = enqueue(RaftIdx, RawMsg, State0),
    {ok, State, Effects};
maybe_enqueue(RaftIdx, From, MsgSeqNo, RawMsg, Effects0,
              #?MODULE{enqueuers = Enqueuers0} = State0) ->
    case maps:get(From, Enqueuers0, undefined) of
        undefined ->
            State1 = State0#?MODULE{enqueuers = Enqueuers0#{From => #enqueuer{}}},
            {ok, State, Effects} = maybe_enqueue(RaftIdx, From, MsgSeqNo,
                                                 RawMsg, Effects0, State1),
            {ok, State, [{monitor, process, From} | Effects]};
        #enqueuer{next_seqno = MsgSeqNo} = Enq0 ->
            % it is the next expected seqno
            State1 = enqueue(RaftIdx, RawMsg, State0),
            Enq = Enq0#enqueuer{next_seqno = MsgSeqNo + 1},
            State = enqueue_pending(From, Enq, State1),
            {ok, State, Effects0};
        #enqueuer{next_seqno = Next,
                  pending = Pending0} = Enq0
          when MsgSeqNo > Next ->
            % out of order delivery
            Pending = [{MsgSeqNo, RaftIdx, RawMsg} | Pending0],
            Enq = Enq0#enqueuer{pending = lists:sort(Pending)},
            {ok, State0#?MODULE{enqueuers = Enqueuers0#{From => Enq}}, Effects0};
        #enqueuer{next_seqno = Next} when MsgSeqNo =< Next ->
            % duplicate delivery - remove the raft index from the ra_indexes
            % map as it was added earlier
            {duplicate, State0, Effects0}
    end.

snd(T) ->
    element(2, T).

<<<<<<< HEAD
return(Meta, ConsumerId, MsgNumMsgs, Con0, Checked,
       Effects0, #?MODULE{consumers = Cons0, service_queue = SQ0} = State0) ->
    Con = Con0#consumer{checked_out = Checked,
                        credit = increase_credit(Con0, length(MsgNumMsgs))},
    {Cons, SQ, Effects1} = update_or_remove_sub(ConsumerId, Con, Cons0,
                                               SQ0, Effects0),
    {State1, Effects2} = lists:foldl(
                           fun({'$prefix_msg', _} = Msg, {S0, E0}) ->
                                   return_one(0, Msg, S0, E0,
                                              ConsumerId, Con);
                              ({'$empty_msg', _} = Msg, {S0, E0}) ->
                                   return_one(0, Msg, S0, E0,
                                              ConsumerId, Con);
                              ({MsgNum, Msg}, {S0, E0}) ->
                                   return_one(MsgNum, Msg, S0, E0,
                                              ConsumerId, Con)
                           end, {State0, Effects1}, MsgNumMsgs),
    checkout(Meta, State1#?MODULE{consumers = Cons,
                                  service_queue = SQ},
             Effects2).
=======
return(Meta, ConsumerId, Returned,
       Effects0, #?MODULE{service_queue = SQ0} = State0) ->
    {State1, Effects1} = maps:fold(
                          fun(MsgId, {'$prefix_msg', _} = Msg, {S0, E0}) ->
                                  return_one(MsgId, 0, Msg, S0, E0, ConsumerId);
                             (MsgId, {MsgNum, Msg}, {S0, E0}) ->
                                  return_one(MsgId, MsgNum, Msg, S0, E0,
                                             ConsumerId)
                          end, {State0, Effects0}, Returned),
    #{ConsumerId := Con0} = Cons0 = State1#?MODULE.consumers,
    Con = Con0#consumer{credit = increase_credit(Con0, map_size(Returned))},
    {Cons, SQ, Effects2} = update_or_remove_sub(ConsumerId, Con, Cons0,
                                                SQ0, Effects1),
    State = State1#?MODULE{consumers = Cons,
                           service_queue = SQ},
    checkout(Meta, State, Effects2).
>>>>>>> 09ab0890

% used to processes messages that are finished
complete(ConsumerId, Discarded,
         #consumer{checked_out = Checked} = Con0, Effects0,
         #?MODULE{consumers = Cons0, service_queue = SQ0,
                  ra_indexes = Indexes0} = State0) ->
    MsgRaftIdxs = [RIdx || {_, {RIdx, _}} <- maps:values(Discarded)],
    %% credit_mode = simple_prefetch should automatically top-up credit
    %% as messages are simple_prefetch or otherwise returned
    Con = Con0#consumer{checked_out = maps:without(maps:keys(Discarded), Checked),
                        credit = increase_credit(Con0, maps:size(Discarded))},
    {Cons, SQ, Effects} = update_or_remove_sub(ConsumerId, Con, Cons0,
                                               SQ0, Effects0),
    Indexes = lists:foldl(fun rabbit_fifo_index:delete/2, Indexes0,
                          MsgRaftIdxs),
    State1 = lists:foldl(fun({_, {_, {_, RawMsg}}}, Acc) ->
                                 add_bytes_settle(RawMsg, Acc);
                            ({'$prefix_msg', _} = M, Acc) ->
                                 add_bytes_settle(M, Acc)
                         end, State0, maps:values(Discarded)),
    {State1#?MODULE{consumers = Cons,
                    ra_indexes = Indexes,
                    service_queue = SQ}, Effects}.

increase_credit(#consumer{lifetime = once,
                          credit = Credit}, _) ->
    %% once consumers cannot increment credit
    Credit;
increase_credit(#consumer{lifetime = auto,
                          credit_mode = credited,
                          credit = Credit}, _) ->
    %% credit_mode: credit also doesn't automatically increment credit
    Credit;
increase_credit(#consumer{credit = Current}, Credit) ->
    Current + Credit.

complete_and_checkout(#{index := IncomingRaftIdx} = Meta, MsgIds, ConsumerId,
                      #consumer{checked_out = Checked0} = Con0,
                      Effects0, State0) ->
    Discarded = maps:with(MsgIds, Checked0),
<<<<<<< HEAD
    MsgRaftIdxs = [RIdx || {_, {RIdx, _}} <- maps:values(Discarded)],
    State1 = lists:foldl(fun({_, {_, {Header, _}}}, Acc) ->
                                 add_bytes_settle(Header, Acc);
                            ({'$prefix_msg', Header}, Acc) ->
                                 add_bytes_settle(Header, Acc);
                            ({'$empty_msg', Header}, Acc) ->
                                 add_bytes_settle(Header, Acc)
                         end, State0, maps:values(Discarded)),
    %% need to pass the length of discarded as $prefix_msgs would be filtered
    %% by the above list comprehension
    {State2, Effects1} = complete(ConsumerId, MsgRaftIdxs,
                                  maps:size(Discarded),
                                  Con0, Checked, Effects0, State1),
=======
    {State2, Effects1} = complete(ConsumerId, Discarded, Con0,
                                  Effects0, State0),
>>>>>>> 09ab0890
    {State, ok, Effects} = checkout(Meta, State2, Effects1),
    % settle metrics are incremented separately
    update_smallest_raft_index(IncomingRaftIdx, State, Effects).

dead_letter_effects(_Reason, _Discarded,
                    #?MODULE{cfg = #cfg{dead_letter_handler = undefined}},
                    Effects) ->
    Effects;
dead_letter_effects(Reason, Discarded,
                    #?MODULE{cfg = #cfg{dead_letter_handler = {Mod, Fun, Args}}},
                    Effects) ->
    DeadLetters = maps:fold(fun(_, {_, {_, {_Header, Msg}}}, Acc) ->
                                    [{Reason, Msg} | Acc]
                            end, [], Discarded),
    [{mod_call, Mod, Fun, Args ++ [DeadLetters]} | Effects].

cancel_consumer_effects(ConsumerId,
                        #?MODULE{cfg = #cfg{resource = QName}}, Effects) ->
    [{mod_call, rabbit_quorum_queue,
      cancel_consumer_handler, [QName, ConsumerId]} | Effects].

update_smallest_raft_index(IncomingRaftIdx,
                           #?MODULE{ra_indexes = Indexes,
                                    release_cursors = Cursors0} = State0,
                           Effects) ->
    case rabbit_fifo_index:size(Indexes) of
        0 ->
            % there are no messages on queue anymore and no pending enqueues
            % we can forward release_cursor all the way until
            % the last received command, hooray
            State = State0#?MODULE{release_cursors = lqueue:new()},
            {State, ok,
             [{release_cursor, IncomingRaftIdx, State} | Effects]};
        _ ->
            Smallest = rabbit_fifo_index:smallest(Indexes),
            case find_next_cursor(Smallest, Cursors0) of
                {empty, Cursors} ->
                    {State0#?MODULE{release_cursors = Cursors},
                     ok, Effects};
                {Cursor, Cursors} ->
                    %% we can emit a release cursor we've passed the smallest
                    %% release cursor available.
                    {State0#?MODULE{release_cursors = Cursors}, ok,
                     [Cursor | Effects]}
            end
    end.

find_next_cursor(Idx, Cursors) ->
    find_next_cursor(Idx, Cursors, empty).

find_next_cursor(Smallest, Cursors0, Potential) ->
    case lqueue:out(Cursors0) of
        {{value, {_, Idx, _} = Cursor}, Cursors} when Idx < Smallest ->
            %% we found one but it may not be the largest one
            find_next_cursor(Smallest, Cursors, Cursor);
        _ ->
            {Potential, Cursors0}
    end.

<<<<<<< HEAD
return_one(0, {Tag, Header0},
=======
return_one(MsgId, 0, {'$prefix_msg', Header0},
>>>>>>> 09ab0890
           #?MODULE{returns = Returns,
                    consumers = Consumers,
                    cfg = #cfg{delivery_limit = DeliveryLimit}} = State0,
<<<<<<< HEAD
           Effects0, ConsumerId, Con) when Tag == '$prefix_msg'; Tag == '$empty_msg'->
    Header = maps:update_with(delivery_count,
                              fun (C) -> C+1 end,
=======
           Effects0, ConsumerId) ->
    #consumer{checked_out = Checked} = Con0 = maps:get(ConsumerId, Consumers),
    Header = maps:update_with(delivery_count, fun (C) -> C+1 end,
>>>>>>> 09ab0890
                              1, Header0),
    Msg = {Tag, Header},
    case maps:get(delivery_count, Header) of
        DeliveryCount when DeliveryCount > DeliveryLimit ->
<<<<<<< HEAD
            Checked = Con#consumer.checked_out,
            {State1, Effects} = complete(ConsumerId, [], 1, Con, Checked,
                                          Effects0, State0),
            {add_bytes_settle(Header, State1), Effects};
        _ ->
            %% this should not affect the release cursor in any way
            State1 = case Tag of
                         '$empty_msg' -> State0;
                         _ -> add_in_memory_counts(maps:get(size, Header), State0)
                     end,
            {add_bytes_return(Header,
                              State1#?MODULE{returns = lqueue:in(Msg, Returns)}),
=======
            complete(ConsumerId, #{MsgId => Msg}, Con0, Effects0, State0);
        _ ->
            %% this should not affect the release cursor in any way
            Con = Con0#consumer{checked_out = maps:remove(MsgId, Checked)},
            {add_bytes_return(
               Msg,
               State0#?MODULE{consumers = Consumers#{ConsumerId => Con},
                              returns = lqueue:in(Msg, Returns)}),
>>>>>>> 09ab0890
             Effects0}
    end;
return_one(MsgId, MsgNum, {RaftId, {Header0, RawMsg}},
           #?MODULE{returns = Returns,
                    consumers = Consumers,
                    cfg = #cfg{delivery_limit = DeliveryLimit}} = State0,
           Effects0, ConsumerId) ->
    #consumer{checked_out = Checked} = Con0 = maps:get(ConsumerId, Consumers),
    Header = maps:update_with(delivery_count, fun (C) -> C+1 end,
                              1, Header0),
    Msg = {RaftId, {Header, RawMsg}},
    case maps:get(delivery_count, Header) of
        DeliveryCount when DeliveryCount > DeliveryLimit ->
            DlMsg = {MsgNum, Msg},
            Effects = dead_letter_effects(delivery_limit, #{none => DlMsg},
                                          State0, Effects0),
<<<<<<< HEAD
            Checked = Con#consumer.checked_out,
            {State1, Effects1} = complete(ConsumerId, [RaftId], 1, Con, Checked,
                                          Effects, State0),
            {add_bytes_settle(Header, State1), Effects1};
        _ ->
            State1 = case RawMsg of
                         'empty' -> State0;
                         _ -> add_in_memory_counts(maps:get(size, Header), State0)
                     end,
            %% this should not affect the release cursor in any way
            {add_bytes_return(Header,
                              State1#?MODULE{returns =
                                                 lqueue:in({MsgNum, Msg}, Returns)}),
=======
            complete(ConsumerId, #{MsgId => DlMsg}, Con0, Effects, State0);
        _ ->
            Con = Con0#consumer{checked_out = maps:remove(MsgId, Checked)},
            %% this should not affect the release cursor in any way
            {add_bytes_return(
               RawMsg,
               State0#?MODULE{consumers = Consumers#{ConsumerId => Con},
                              returns = lqueue:in({MsgNum, Msg}, Returns)}),
>>>>>>> 09ab0890
             Effects0}
    end.

return_all(#?MODULE{consumers = Cons} = State0, Effects0, ConsumerId,
           #consumer{checked_out = Checked0} = Con) ->
    %% need to sort the list so that we return messages in the order
    %% they were checked out
    Checked = lists:sort(maps:to_list(Checked0)),
<<<<<<< HEAD
    lists:foldl(fun ({_, {'$prefix_msg', _} = Msg}, {S, E}) ->
                        return_one(0, Msg, S, E, ConsumerId, Consumer);
                    ({_, {'$empty_msg', _} = Msg}, {S, E}) ->
                        return_one(0, Msg, S, E, ConsumerId, Consumer);
                    ({_, {MsgNum, Msg}}, {S, E}) ->
                        return_one(MsgNum, Msg, S, E, ConsumerId, Consumer)
                end, {State0, Effects0}, Checked).
=======
    State = State0#?MODULE{consumers = Cons#{ConsumerId => Con}},
    lists:foldl(fun ({MsgId, {'$prefix_msg', _} = Msg}, {S, E}) ->
                        return_one(MsgId, 0, Msg, S, E, ConsumerId);
                    ({MsgId, {MsgNum, Msg}}, {S, E}) ->
                        return_one(MsgId, MsgNum, Msg, S, E, ConsumerId)
                end, {State, Effects0}, Checked).
>>>>>>> 09ab0890

%% checkout new messages to consumers
%% reverses the effects list
checkout(#{index := Index}, State0, Effects0) ->
    {State1, _Result, Effects1} = checkout0(checkout_one(State0),
<<<<<<< HEAD
                                            Effects0, {#{}, #{}}),
    case evaluate_limit(State0#?MODULE.ra_indexes, false,
                        State1, Effects1) of
=======
                                            Effects0, #{}),
    case evaluate_limit(false, State1, Effects1) of
>>>>>>> 09ab0890
        {State, true, Effects} ->
            update_smallest_raft_index(Index, State, Effects);
        {State, false, Effects} ->
            {State, ok, Effects}
    end.

checkout0({success, ConsumerId, MsgId, {RaftIdx, {Header, 'empty'}}, State}, Effects,
          {SendAcc, LogAcc0}) ->
    DelMsg = {RaftIdx, {MsgId, Header}},
    LogAcc = maps:update_with(ConsumerId,
                              fun (M) -> [DelMsg | M] end,
                              [DelMsg], LogAcc0),
    checkout0(checkout_one(State), Effects, {SendAcc, LogAcc});
checkout0({success, ConsumerId, MsgId, Msg, State}, Effects, {SendAcc0, LogAcc}) ->
    DelMsg = {MsgId, Msg},
    SendAcc = maps:update_with(ConsumerId,
                               fun (M) -> [DelMsg | M] end,
                               [DelMsg], SendAcc0),
    checkout0(checkout_one(State), Effects, {SendAcc, LogAcc});
checkout0({Activity, State0}, Effects0, {SendAcc, LogAcc}) ->
    Effects1 = case Activity of
                   nochange ->
                       append_send_msg_effects(append_log_effects(Effects0, LogAcc), SendAcc);
                   inactive ->
                       [{aux, inactive}
                        | append_send_msg_effects(append_log_effects(Effects0, LogAcc), SendAcc)]
               end,
    {State0, ok, lists:reverse(Effects1)}.

evaluate_limit(Result,
               #?MODULE{cfg = #cfg{max_length = undefined,
                                   max_bytes = undefined}} = State,
               Effects) ->
    {State, Result, Effects};
evaluate_limit(Result, State0, Effects0) ->
    case is_over_limit(State0) of
        true ->
            {State, Effects} = drop_head(State0, Effects0),
            evaluate_limit(true, State, Effects);
        false ->
            {State0, Result, Effects0}
    end.

evaluate_memory_limit(_Size, #?MODULE{cfg = #cfg{max_in_memory_length = undefined,
                                                 max_in_memory_bytes = undefined}}) ->
    false;
evaluate_memory_limit(Size, #?MODULE{cfg = #cfg{max_in_memory_length = MaxLength,
                                                max_in_memory_bytes = MaxBytes},
                                     msg_bytes_in_memory = Bytes,
                                     msgs_ready_in_memory = Length}) ->
    (Length >= MaxLength) orelse ((Bytes + Size) > MaxBytes).

append_send_msg_effects(Effects, AccMap) when map_size(AccMap) == 0 ->
    Effects;
append_send_msg_effects(Effects0, AccMap) ->
    Effects = maps:fold(fun (C, Msgs, Ef) ->
                                [send_msg_effect(C, lists:reverse(Msgs)) | Ef]
                        end, Effects0, AccMap),
    [{aux, active} | Effects].

append_log_effects(Effects0, AccMap) ->
    maps:fold(fun (C, Msgs, Ef) ->
                      [send_log_effect(C, lists:reverse(Msgs)) | Ef]
              end, Effects0, AccMap).

%% next message is determined as follows:
%% First we check if there are are prefex returns
%% Then we check if there are current returns
%% then we check prefix msgs
%% then we check current messages
%%
%% When we return it is always done to the current return queue
%% for both prefix messages and current messages
take_next_msg(#?MODULE{prefix_msgs = {[{'$empty_msg', _} = Msg | Rem], P}} = State) ->
    %% there are prefix returns, these should be served first
    {Msg, State#?MODULE{prefix_msgs = {Rem, P}}};
take_next_msg(#?MODULE{prefix_msgs = {[Header | Rem], P}} = State) ->
    %% there are prefix returns, these should be served first
    {{'$prefix_msg', Header},
     State#?MODULE{prefix_msgs = {Rem, P}}};
take_next_msg(#?MODULE{returns = Returns,
                       low_msg_num = Low0,
                       messages = Messages0,
                       prefix_msgs = {R, P}} = State) ->
    %% use peek rather than out there as the most likely case is an empty
    %% queue
    case lqueue:peek(Returns) of
        {value, NextMsg} ->
            {NextMsg,
             State#?MODULE{returns = lqueue:drop(Returns)}};
        empty when P == [] ->
            case Low0 of
                undefined ->
                    empty;
                _ ->
                    {Msg, Messages} = maps:take(Low0, Messages0),
                    case maps:size(Messages) of
                        0 ->
                            {{Low0, Msg},
                             State#?MODULE{messages = Messages,
                                           low_msg_num = undefined}};
                        _ ->
                            {{Low0, Msg},
                             State#?MODULE{messages = Messages,
                                           low_msg_num = Low0 + 1}}
                    end
            end;
        empty ->
            [Msg | Rem] = P,
            case Msg of
                {Header, 'empty'} ->
                    %% There are prefix msgs
                    {{'$empty_msg', Header},
                     State#?MODULE{prefix_msgs = {R, Rem}}};
                Header ->
                    {{'$prefix_msg', Header},
                     State#?MODULE{prefix_msgs = {R, Rem}}}
            end
    end.

send_msg_effect({CTag, CPid}, Msgs) ->
    {send_msg, CPid, {delivery, CTag, Msgs}, ra_event}.

send_log_effect({CTag, CPid}, IdxMsgs) ->
    {RaftIdxs, Data} = lists:unzip(IdxMsgs),
    {log, RaftIdxs, fun(Log) ->
                            Msgs = lists:zipwith(fun({enqueue, _, _, Msg}, {MsgId, Header}) ->
                                                         {MsgId, {Header, Msg}}
                                                 end, Log, Data),
                            {send_msg, CPid, {delivery, CTag, Msgs}, ra_event}
                    end}.

reply_log_effect(RaftIdx, MsgId, Header, Ready, From) ->
    {log, RaftIdx, fun({enqueue, _, _, Msg}) ->
                           {reply, From, {wrap_reply, {dequeue, {MsgId, {Header, Msg}}, Ready}}}
                   end}.

checkout_one(#?MODULE{service_queue = SQ0,
                      messages = Messages0,
                      consumers = Cons0} = InitState) ->
    case queue:peek(SQ0) of
        {value, ConsumerId} ->
            case take_next_msg(InitState) of
                {ConsumerMsg, State0} ->
                    SQ1 = queue:drop(SQ0),
                    %% there are consumers waiting to be serviced
                    %% process consumer checkout
                    case maps:find(ConsumerId, Cons0) of
                        {ok, #consumer{credit = 0}} ->
                            %% no credit but was still on queue
                            %% can happen when draining
                            %% recurse without consumer on queue
                            checkout_one(InitState#?MODULE{service_queue = SQ1});
                        {ok, #consumer{status = cancelled}} ->
                            checkout_one(InitState#?MODULE{service_queue = SQ1});
                        {ok, #consumer{status = suspected_down}} ->
                            checkout_one(InitState#?MODULE{service_queue = SQ1});
                        {ok, #consumer{checked_out = Checked0,
                                       next_msg_id = Next,
                                       credit = Credit,
                                       delivery_count = DelCnt} = Con0} ->
                            Checked = maps:put(Next, ConsumerMsg, Checked0),
                            Con = Con0#consumer{checked_out = Checked,
                                                next_msg_id = Next + 1,
                                                credit = Credit - 1,
                                                delivery_count = DelCnt + 1},
                            {Cons, SQ, []} = % we expect no effects
                                update_or_remove_sub(ConsumerId, Con,
                                                     Cons0, SQ1, []),
                            State1 = State0#?MODULE{service_queue = SQ,
                                                    consumers = Cons},
                            {State, Msg} =
                                case ConsumerMsg of
                                    {'$prefix_msg', Header} ->
                                        {subtract_in_memory_counts(
                                           Header, add_bytes_checkout(Header, State1)),
                                         ConsumerMsg};
                                    {'$empty_msg', Header} ->
                                        {add_bytes_checkout(Header, State1),
                                         ConsumerMsg};
                                    {_, {_, {Header, 'empty'}} = M} ->
                                        {add_bytes_checkout(Header, State1),
                                         M};
                                    {_, {_, {Header, _} = M}} ->
                                        {subtract_in_memory_counts(
                                           Header,
                                           add_bytes_checkout(Header, State1)),
                                         M}
                                end,
                            {success, ConsumerId, Next, Msg, State};
                        error ->
                            %% consumer did not exist but was queued, recurse
                            checkout_one(InitState#?MODULE{service_queue = SQ1})
                    end;
                empty ->
                    {nochange, InitState}
            end;
        empty ->
            case maps:size(Messages0) of
                0 -> {nochange, InitState};
                _ -> {inactive, InitState}
            end
    end.

update_or_remove_sub(ConsumerId, #consumer{lifetime = auto,
                                           credit = 0} = Con,
                     Cons, ServiceQueue, Effects) ->
    {maps:put(ConsumerId, Con, Cons), ServiceQueue, Effects};
update_or_remove_sub(ConsumerId, #consumer{lifetime = auto} = Con,
                     Cons, ServiceQueue, Effects) ->
    {maps:put(ConsumerId, Con, Cons),
     uniq_queue_in(ConsumerId, ServiceQueue), Effects};
update_or_remove_sub(ConsumerId, #consumer{lifetime = once,
                                           checked_out = Checked,
                                           credit = 0} = Con,
                     Cons, ServiceQueue, Effects) ->
    case maps:size(Checked)  of
        0 ->
            % we're done with this consumer
            % TODO: demonitor consumer pid but _only_ if there are no other
            % monitors for this pid
            {maps:remove(ConsumerId, Cons), ServiceQueue, Effects};
        _ ->
            % there are unsettled items so need to keep around
            {maps:put(ConsumerId, Con, Cons), ServiceQueue, Effects}
    end;
update_or_remove_sub(ConsumerId, #consumer{lifetime = once} = Con,
                     Cons, ServiceQueue, Effects) ->
    {maps:put(ConsumerId, Con, Cons),
     uniq_queue_in(ConsumerId, ServiceQueue), Effects}.

uniq_queue_in(Key, Queue) ->
    % TODO: queue:member could surely be quite expensive, however the practical
    % number of unique consumers may not be large enough for it to matter
    case queue:member(Key, Queue) of
        true ->
            Queue;
        false ->
            queue:in(Key, Queue)
    end.

update_consumer(ConsumerId, Meta, Spec,
                #?MODULE{cfg = #cfg{consumer_strategy = competing}} = State0) ->
    %% general case, single active consumer off
    update_consumer0(ConsumerId, Meta, Spec, State0);
update_consumer(ConsumerId, Meta, Spec,
                #?MODULE{consumers = Cons0,
                         cfg = #cfg{consumer_strategy = single_active}} = State0)
  when map_size(Cons0) == 0 ->
    %% single active consumer on, no one is consuming yet
    update_consumer0(ConsumerId, Meta, Spec, State0);
update_consumer(ConsumerId, Meta, {Life, Credit, Mode},
                #?MODULE{cfg = #cfg{consumer_strategy = single_active},
                         waiting_consumers = WaitingConsumers0} = State0) ->
    %% single active consumer on and one active consumer already
    %% adding the new consumer to the waiting list
    Consumer = #consumer{lifetime = Life, meta = Meta,
                         credit = Credit, credit_mode = Mode},
    WaitingConsumers1 = WaitingConsumers0 ++ [{ConsumerId, Consumer}],
    State0#?MODULE{waiting_consumers = WaitingConsumers1}.

update_consumer0(ConsumerId, Meta, {Life, Credit, Mode},
                 #?MODULE{consumers = Cons0,
                          service_queue = ServiceQueue0} = State0) ->
    %% TODO: this logic may not be correct for updating a pre-existing consumer
    Init = #consumer{lifetime = Life, meta = Meta,
                     credit = Credit, credit_mode = Mode},
    Cons = maps:update_with(ConsumerId,
                            fun(S) ->
                                %% remove any in-flight messages from
                                %% the credit update
                                N = maps:size(S#consumer.checked_out),
                                C = max(0, Credit - N),
                                S#consumer{lifetime = Life, credit = C}
                            end, Init, Cons0),
    ServiceQueue = maybe_queue_consumer(ConsumerId, maps:get(ConsumerId, Cons),
                                        ServiceQueue0),
    State0#?MODULE{consumers = Cons, service_queue = ServiceQueue}.

maybe_queue_consumer(ConsumerId, #consumer{credit = Credit},
                     ServiceQueue0) ->
    case Credit > 0 of
        true ->
            % consumerect needs service - check if already on service queue
            uniq_queue_in(ConsumerId, ServiceQueue0);
        false ->
            ServiceQueue0
    end.


%% creates a dehydrated version of the current state to be cached and
%% potentially used to for a snaphot at a later point
dehydrate_state(#?MODULE{messages = Messages,
                         consumers = Consumers,
                         returns = Returns,
                         prefix_msgs = {PrefRet0, PrefMsg0},
                         waiting_consumers = Waiting0} = State) ->
    %% TODO: optimise this function as far as possible
    PrefRet = lists:foldl(fun ({'$prefix_msg', Header}, Acc) ->
                                  [Header | Acc];
                              ({'$empty_msg', _} = Msg, Acc) ->
                                  [Msg | Acc];
                              ({_, {_, {Header, 'empty'}}}, Acc) ->
                                  [{'$empty_msg', Header} | Acc];
                              ({_, {_, {Header, _}}}, Acc) ->
                                  [Header | Acc]
                          end,
                          lists:reverse(PrefRet0),
                          lqueue:to_list(Returns)),
    PrefMsgs = lists:foldl(fun ({_, {_RaftIdx, {_, 'empty'} = Msg}}, Acc) ->
                                   [Msg | Acc];
                               ({_, {_RaftIdx, {Header, _}}}, Acc) ->
                                   [Header | Acc]
                           end,
                           lists:reverse(PrefMsg0),
                           lists:sort(maps:to_list(Messages))),
    Waiting = [{Cid, dehydrate_consumer(C)} || {Cid, C} <- Waiting0],
    State#?MODULE{messages = #{},
                  ra_indexes = rabbit_fifo_index:empty(),
                  release_cursors = lqueue:new(),
                  low_msg_num = undefined,
                  consumers = maps:map(fun (_, C) ->
                                               dehydrate_consumer(C)
                                       end, Consumers),
                  returns = lqueue:new(),
                  prefix_msgs = {lists:reverse(PrefRet),
                                 lists:reverse(PrefMsgs)},
                  waiting_consumers = Waiting}.

dehydrate_consumer(#consumer{checked_out = Checked0} = Con) ->
    Checked = maps:map(fun (_, {'$prefix_msg', _} = M) ->
                               M;
                           (_, {'$empty_msg', _} = M) ->
                               M;
                           (_, {_, {_, {Header, 'empty'}}}) ->
                               {'$empty_msg', Header};
                           (_, {_, {_, {Header, _}}}) ->
                               {'$prefix_msg', Header}
                       end, Checked0),
    Con#consumer{checked_out = Checked}.

%% make the state suitable for equality comparison
normalize(#?MODULE{release_cursors = Cursors} = State) ->
    State#?MODULE{release_cursors = lqueue:from_list(lqueue:to_list(Cursors))}.

is_over_limit(#?MODULE{cfg = #cfg{max_length = undefined,
                                  max_bytes = undefined}}) ->
    false;
is_over_limit(#?MODULE{cfg = #cfg{max_length = MaxLength,
                                  max_bytes = MaxBytes},
                       msg_bytes_enqueue = BytesEnq} = State) ->

    messages_ready(State) > MaxLength orelse (BytesEnq > MaxBytes).

-spec make_enqueue(maybe(pid()), maybe(msg_seqno()), raw_msg()) -> protocol().
make_enqueue(Pid, Seq, Msg) ->
    #enqueue{pid = Pid, seq = Seq, msg = Msg}.
-spec make_checkout(consumer_id(),
                    checkout_spec(), consumer_meta()) -> protocol().
make_checkout(ConsumerId, Spec, Meta) ->
    #checkout{consumer_id = ConsumerId,
              spec = Spec, meta = Meta}.

-spec make_settle(consumer_id(), [msg_id()]) -> protocol().
make_settle(ConsumerId, MsgIds) ->
    #settle{consumer_id = ConsumerId, msg_ids = MsgIds}.

-spec make_return(consumer_id(), [msg_id()]) -> protocol().
make_return(ConsumerId, MsgIds) ->
    #return{consumer_id = ConsumerId, msg_ids = MsgIds}.

-spec make_discard(consumer_id(), [msg_id()]) -> protocol().
make_discard(ConsumerId, MsgIds) ->
    #discard{consumer_id = ConsumerId, msg_ids = MsgIds}.

-spec make_credit(consumer_id(), non_neg_integer(), non_neg_integer(),
                  boolean()) -> protocol().
make_credit(ConsumerId, Credit, DeliveryCount, Drain) ->
    #credit{consumer_id = ConsumerId,
            credit = Credit,
            delivery_count = DeliveryCount,
            drain = Drain}.

-spec make_purge() -> protocol().
make_purge() -> #purge{}.

-spec make_purge_nodes([node()]) -> protocol().
make_purge_nodes(Nodes) ->
    #purge_nodes{nodes = Nodes}.

-spec make_update_config(config()) -> protocol().
make_update_config(Config) ->
    #update_config{config = Config}.

add_bytes_enqueue(Bytes, #?MODULE{msg_bytes_enqueue = Enqueue} = State) ->
    State#?MODULE{msg_bytes_enqueue = Enqueue + Bytes}.

add_bytes_drop(Bytes, #?MODULE{msg_bytes_enqueue = Enqueue} = State) ->
    State#?MODULE{msg_bytes_enqueue = Enqueue - Bytes}.

add_bytes_checkout(#{size := Bytes}, #?MODULE{msg_bytes_checkout = Checkout,
                               msg_bytes_enqueue = Enqueue } = State) ->
    State#?MODULE{msg_bytes_checkout = Checkout + Bytes,
                  msg_bytes_enqueue = Enqueue - Bytes}.

add_bytes_settle(#{size := Bytes}, #?MODULE{msg_bytes_checkout = Checkout} = State) ->
    State#?MODULE{msg_bytes_checkout = Checkout - Bytes}.

add_bytes_return(#{size := Bytes}, #?MODULE{msg_bytes_checkout = Checkout,
                               msg_bytes_enqueue = Enqueue} = State) ->
    State#?MODULE{msg_bytes_checkout = Checkout - Bytes,
                  msg_bytes_enqueue = Enqueue + Bytes}.

add_in_memory_counts(Bytes, #?MODULE{msg_bytes_in_memory = InMemoryBytes,
                                     msgs_ready_in_memory = InMemoryCount} = State) ->
    State#?MODULE{msg_bytes_in_memory = InMemoryBytes + Bytes,
                  msgs_ready_in_memory = InMemoryCount + 1}.

subtract_in_memory_counts(#{size := Bytes},
                          #?MODULE{msg_bytes_in_memory = InMemoryBytes,
                                   msgs_ready_in_memory = InMemoryCount} = State) ->
    State#?MODULE{msg_bytes_in_memory = InMemoryBytes - Bytes,
                  msgs_ready_in_memory = InMemoryCount - 1}.

message_size(#basic_message{content = Content}) ->
    #content{payload_fragments_rev = PFR} = Content,
    iolist_size(PFR);
message_size({'$prefix_msg', #{size := B}}) ->
    B;
message_size({'$empty_msg', #{size := B}}) ->
    B;
message_size(B) when is_binary(B) ->
    byte_size(B);
message_size(Msg) ->
    %% probably only hit this for testing so ok to use erts_debug
    erts_debug:size(Msg).

all_nodes(#?MODULE{consumers = Cons0,
                   enqueuers = Enqs0,
                   waiting_consumers = WaitingConsumers0}) ->
    Nodes0 = maps:fold(fun({_, P}, _, Acc) ->
                               Acc#{node(P) => ok}
                       end, #{}, Cons0),
    Nodes1 = maps:fold(fun(P, _, Acc) ->
                               Acc#{node(P) => ok}
                       end, Nodes0, Enqs0),
    maps:keys(
      lists:foldl(fun({{_, P}, _}, Acc) ->
                          Acc#{node(P) => ok}
                  end, Nodes1, WaitingConsumers0)).

all_pids_for(Node, #?MODULE{consumers = Cons0,
                            enqueuers = Enqs0,
                            waiting_consumers = WaitingConsumers0}) ->
    Cons = maps:fold(fun({_, P}, _, Acc)
                           when node(P) =:= Node ->
                             [P | Acc];
                        (_, _, Acc) -> Acc
                     end, [], Cons0),
    Enqs = maps:fold(fun(P, _, Acc)
                           when node(P) =:= Node ->
                             [P | Acc];
                        (_, _, Acc) -> Acc
                     end, Cons, Enqs0),
    lists:foldl(fun({{_, P}, _}, Acc)
                      when node(P) =:= Node ->
                        [P | Acc];
                   (_, Acc) -> Acc
                end, Enqs, WaitingConsumers0).

suspected_pids_for(Node, #?MODULE{consumers = Cons0,
                                  enqueuers = Enqs0,
                                  waiting_consumers = WaitingConsumers0}) ->
    Cons = maps:fold(fun({_, P}, #consumer{status = suspected_down}, Acc)
                           when node(P) =:= Node ->
                             [P | Acc];
                        (_, _, Acc) -> Acc
                     end, [], Cons0),
    Enqs = maps:fold(fun(P, #enqueuer{status = suspected_down}, Acc)
                           when node(P) =:= Node ->
                             [P | Acc];
                        (_, _, Acc) -> Acc
                     end, Cons, Enqs0),
    lists:foldl(fun({{_, P},
                     #consumer{status = suspected_down}}, Acc)
                      when node(P) =:= Node ->
                        [P | Acc];
                   (_, Acc) -> Acc
                end, Enqs, WaitingConsumers0).<|MERGE_RESOLUTION|>--- conflicted
+++ resolved
@@ -1040,32 +1040,11 @@
 snd(T) ->
     element(2, T).
 
-<<<<<<< HEAD
-return(Meta, ConsumerId, MsgNumMsgs, Con0, Checked,
-       Effects0, #?MODULE{consumers = Cons0, service_queue = SQ0} = State0) ->
-    Con = Con0#consumer{checked_out = Checked,
-                        credit = increase_credit(Con0, length(MsgNumMsgs))},
-    {Cons, SQ, Effects1} = update_or_remove_sub(ConsumerId, Con, Cons0,
-                                               SQ0, Effects0),
-    {State1, Effects2} = lists:foldl(
-                           fun({'$prefix_msg', _} = Msg, {S0, E0}) ->
-                                   return_one(0, Msg, S0, E0,
-                                              ConsumerId, Con);
-                              ({'$empty_msg', _} = Msg, {S0, E0}) ->
-                                   return_one(0, Msg, S0, E0,
-                                              ConsumerId, Con);
-                              ({MsgNum, Msg}, {S0, E0}) ->
-                                   return_one(MsgNum, Msg, S0, E0,
-                                              ConsumerId, Con)
-                           end, {State0, Effects1}, MsgNumMsgs),
-    checkout(Meta, State1#?MODULE{consumers = Cons,
-                                  service_queue = SQ},
-             Effects2).
-=======
 return(Meta, ConsumerId, Returned,
        Effects0, #?MODULE{service_queue = SQ0} = State0) ->
     {State1, Effects1} = maps:fold(
-                          fun(MsgId, {'$prefix_msg', _} = Msg, {S0, E0}) ->
+                          fun(MsgId, {Tag, _} = Msg, {S0, E0}) when Tag == '$prefix_msg';
+                                                                    Tag == '$empty_msg'->
                                   return_one(MsgId, 0, Msg, S0, E0, ConsumerId);
                              (MsgId, {MsgNum, Msg}, {S0, E0}) ->
                                   return_one(MsgId, MsgNum, Msg, S0, E0,
@@ -1078,7 +1057,6 @@
     State = State1#?MODULE{consumers = Cons,
                            service_queue = SQ},
     checkout(Meta, State, Effects2).
->>>>>>> 09ab0890
 
 % used to processes messages that are finished
 complete(ConsumerId, Discarded,
@@ -1094,10 +1072,12 @@
                                                SQ0, Effects0),
     Indexes = lists:foldl(fun rabbit_fifo_index:delete/2, Indexes0,
                           MsgRaftIdxs),
-    State1 = lists:foldl(fun({_, {_, {_, RawMsg}}}, Acc) ->
-                                 add_bytes_settle(RawMsg, Acc);
-                            ({'$prefix_msg', _} = M, Acc) ->
-                                 add_bytes_settle(M, Acc)
+    State1 = lists:foldl(fun({_, {_, {Header, _}}}, Acc) ->
+                                 add_bytes_settle(Header, Acc);
+                            ({'$prefix_msg', Header}, Acc) ->
+                                 add_bytes_settle(Header, Acc);
+                            ({'$empty_msg', Header}, Acc) ->
+                                 add_bytes_settle(Header, Acc)
                          end, State0, maps:values(Discarded)),
     {State1#?MODULE{consumers = Cons,
                     ra_indexes = Indexes,
@@ -1119,24 +1099,8 @@
                       #consumer{checked_out = Checked0} = Con0,
                       Effects0, State0) ->
     Discarded = maps:with(MsgIds, Checked0),
-<<<<<<< HEAD
-    MsgRaftIdxs = [RIdx || {_, {RIdx, _}} <- maps:values(Discarded)],
-    State1 = lists:foldl(fun({_, {_, {Header, _}}}, Acc) ->
-                                 add_bytes_settle(Header, Acc);
-                            ({'$prefix_msg', Header}, Acc) ->
-                                 add_bytes_settle(Header, Acc);
-                            ({'$empty_msg', Header}, Acc) ->
-                                 add_bytes_settle(Header, Acc)
-                         end, State0, maps:values(Discarded)),
-    %% need to pass the length of discarded as $prefix_msgs would be filtered
-    %% by the above list comprehension
-    {State2, Effects1} = complete(ConsumerId, MsgRaftIdxs,
-                                  maps:size(Discarded),
-                                  Con0, Checked, Effects0, State1),
-=======
     {State2, Effects1} = complete(ConsumerId, Discarded, Con0,
                                   Effects0, State0),
->>>>>>> 09ab0890
     {State, ok, Effects} = checkout(Meta, State2, Effects1),
     % settle metrics are incremented separately
     update_smallest_raft_index(IncomingRaftIdx, State, Effects).
@@ -1196,50 +1160,29 @@
             {Potential, Cursors0}
     end.
 
-<<<<<<< HEAD
-return_one(0, {Tag, Header0},
-=======
-return_one(MsgId, 0, {'$prefix_msg', Header0},
->>>>>>> 09ab0890
+return_one(MsgId, 0, {Tag, Header0},
            #?MODULE{returns = Returns,
                     consumers = Consumers,
                     cfg = #cfg{delivery_limit = DeliveryLimit}} = State0,
-<<<<<<< HEAD
-           Effects0, ConsumerId, Con) when Tag == '$prefix_msg'; Tag == '$empty_msg'->
-    Header = maps:update_with(delivery_count,
-                              fun (C) -> C+1 end,
-=======
-           Effects0, ConsumerId) ->
+           Effects0, ConsumerId) when Tag == '$prefix_msg'; Tag == '$empty_msg' ->
     #consumer{checked_out = Checked} = Con0 = maps:get(ConsumerId, Consumers),
     Header = maps:update_with(delivery_count, fun (C) -> C+1 end,
->>>>>>> 09ab0890
                               1, Header0),
     Msg = {Tag, Header},
     case maps:get(delivery_count, Header) of
         DeliveryCount when DeliveryCount > DeliveryLimit ->
-<<<<<<< HEAD
-            Checked = Con#consumer.checked_out,
-            {State1, Effects} = complete(ConsumerId, [], 1, Con, Checked,
-                                          Effects0, State0),
-            {add_bytes_settle(Header, State1), Effects};
+            complete(ConsumerId, #{MsgId => Msg}, Con0, Effects0, State0);
         _ ->
             %% this should not affect the release cursor in any way
+            Con = Con0#consumer{checked_out = maps:remove(MsgId, Checked)},
             State1 = case Tag of
                          '$empty_msg' -> State0;
                          _ -> add_in_memory_counts(maps:get(size, Header), State0)
                      end,
-            {add_bytes_return(Header,
-                              State1#?MODULE{returns = lqueue:in(Msg, Returns)}),
-=======
-            complete(ConsumerId, #{MsgId => Msg}, Con0, Effects0, State0);
-        _ ->
-            %% this should not affect the release cursor in any way
-            Con = Con0#consumer{checked_out = maps:remove(MsgId, Checked)},
             {add_bytes_return(
-               Msg,
-               State0#?MODULE{consumers = Consumers#{ConsumerId => Con},
+               Header,
+               State1#?MODULE{consumers = Consumers#{ConsumerId => Con},
                               returns = lqueue:in(Msg, Returns)}),
->>>>>>> 09ab0890
              Effects0}
     end;
 return_one(MsgId, MsgNum, {RaftId, {Header0, RawMsg}},
@@ -1256,30 +1199,18 @@
             DlMsg = {MsgNum, Msg},
             Effects = dead_letter_effects(delivery_limit, #{none => DlMsg},
                                           State0, Effects0),
-<<<<<<< HEAD
-            Checked = Con#consumer.checked_out,
-            {State1, Effects1} = complete(ConsumerId, [RaftId], 1, Con, Checked,
-                                          Effects, State0),
-            {add_bytes_settle(Header, State1), Effects1};
+            complete(ConsumerId, #{MsgId => DlMsg}, Con0, Effects, State0);
         _ ->
+            Con = Con0#consumer{checked_out = maps:remove(MsgId, Checked)},
+            %% this should not affect the release cursor in any way
             State1 = case RawMsg of
                          'empty' -> State0;
                          _ -> add_in_memory_counts(maps:get(size, Header), State0)
                      end,
-            %% this should not affect the release cursor in any way
-            {add_bytes_return(Header,
-                              State1#?MODULE{returns =
-                                                 lqueue:in({MsgNum, Msg}, Returns)}),
-=======
-            complete(ConsumerId, #{MsgId => DlMsg}, Con0, Effects, State0);
-        _ ->
-            Con = Con0#consumer{checked_out = maps:remove(MsgId, Checked)},
-            %% this should not affect the release cursor in any way
             {add_bytes_return(
-               RawMsg,
-               State0#?MODULE{consumers = Consumers#{ConsumerId => Con},
+               Header,
+               State1#?MODULE{consumers = Consumers#{ConsumerId => Con},
                               returns = lqueue:in({MsgNum, Msg}, Returns)}),
->>>>>>> 09ab0890
              Effects0}
     end.
 
@@ -1288,35 +1219,21 @@
     %% need to sort the list so that we return messages in the order
     %% they were checked out
     Checked = lists:sort(maps:to_list(Checked0)),
-<<<<<<< HEAD
-    lists:foldl(fun ({_, {'$prefix_msg', _} = Msg}, {S, E}) ->
-                        return_one(0, Msg, S, E, ConsumerId, Consumer);
-                    ({_, {'$empty_msg', _} = Msg}, {S, E}) ->
-                        return_one(0, Msg, S, E, ConsumerId, Consumer);
-                    ({_, {MsgNum, Msg}}, {S, E}) ->
-                        return_one(MsgNum, Msg, S, E, ConsumerId, Consumer)
-                end, {State0, Effects0}, Checked).
-=======
     State = State0#?MODULE{consumers = Cons#{ConsumerId => Con}},
     lists:foldl(fun ({MsgId, {'$prefix_msg', _} = Msg}, {S, E}) ->
+                        return_one(MsgId, 0, Msg, S, E, ConsumerId);
+                    ({MsgId, {'$empty_msg', _} = Msg}, {S, E}) ->
                         return_one(MsgId, 0, Msg, S, E, ConsumerId);
                     ({MsgId, {MsgNum, Msg}}, {S, E}) ->
                         return_one(MsgId, MsgNum, Msg, S, E, ConsumerId)
                 end, {State, Effects0}, Checked).
->>>>>>> 09ab0890
 
 %% checkout new messages to consumers
 %% reverses the effects list
 checkout(#{index := Index}, State0, Effects0) ->
     {State1, _Result, Effects1} = checkout0(checkout_one(State0),
-<<<<<<< HEAD
                                             Effects0, {#{}, #{}}),
-    case evaluate_limit(State0#?MODULE.ra_indexes, false,
-                        State1, Effects1) of
-=======
-                                            Effects0, #{}),
     case evaluate_limit(false, State1, Effects1) of
->>>>>>> 09ab0890
         {State, true, Effects} ->
             update_smallest_raft_index(Index, State, Effects);
         {State, false, Effects} ->
