%%   The contents of this file are subject to the Mozilla Public License
%%   Version 1.1 (the "License"); you may not use this file except in
%%   compliance with the License. You may obtain a copy of the License at
%%   http://www.mozilla.org/MPL/
%%
%%   Software distributed under the License is distributed on an "AS IS"
%%   basis, WITHOUT WARRANTY OF ANY KIND, either express or implied. See the
%%   License for the specific language governing rights and limitations
%%   under the License.
%%
%%   The Original Code is RabbitMQ.
%%
%%   The Initial Developers of the Original Code are LShift Ltd,
%%   Cohesive Financial Technologies LLC, and Rabbit Technologies Ltd.
%%
%%   Portions created before 22-Nov-2008 00:00:00 GMT by LShift Ltd,
%%   Cohesive Financial Technologies LLC, or Rabbit Technologies Ltd
%%   are Copyright (C) 2007-2008 LShift Ltd, Cohesive Financial
%%   Technologies LLC, and Rabbit Technologies Ltd.
%%
%%   Portions created by LShift Ltd are Copyright (C) 2007-2010 LShift
%%   Ltd. Portions created by Cohesive Financial Technologies LLC are
%%   Copyright (C) 2007-2010 Cohesive Financial Technologies
%%   LLC. Portions created by Rabbit Technologies Ltd are Copyright
%%   (C) 2007-2010 Rabbit Technologies Ltd.
%%
%%   All Rights Reserved.
%%
%%   Contributor(s): ______________________________________.
%%

-module(rabbit_framing_channel).
-include("rabbit.hrl").

-export([start_link/3, process/2, shutdown/1]).

%% internal
-export([mainloop/2]).

%%--------------------------------------------------------------------

start_link(StartFun, StartArgs, Protocol) ->
    spawn_link(
      fun () ->
              %% we trap exits so that a normal termination of the
              %% channel or reader process terminates us too.
              process_flag(trap_exit, true),
              mainloop(apply(StartFun, StartArgs), Protocol)
      end).

process(Pid, Frame) ->
    Pid ! {frame, Frame},
    ok.

shutdown(Pid) ->
    Pid ! terminate,
    ok.

%%--------------------------------------------------------------------

read_frame(ChannelPid) ->
    receive
        %% converting the exit signal into one of our own ensures that
        %% the reader sees the right pid (i.e. ours) when a channel
        %% exits. Similarly in the other direction, though it is not
        %% really relevant there since the channel is not specifically
        %% watching out for reader exit signals.
        {'EXIT', _Pid, Reason} -> exit(Reason);
        {frame, Frame}         -> Frame;
        terminate              -> rabbit_channel:shutdown(ChannelPid),
                                  read_frame(ChannelPid);
        Msg                    -> exit({unexpected_message, Msg})
    end.

mainloop(ChannelPid, Protocol) ->
    {method, MethodName, FieldsBin} = read_frame(ChannelPid),
<<<<<<< HEAD
    Method = Protocol:decode_method_fields(MethodName, FieldsBin),
    case Protocol:method_has_content(MethodName) of
        true  -> rabbit_channel:do(ChannelPid, Method,
                                   collect_content(ChannelPid, MethodName));
=======
    Method = rabbit_framing:decode_method_fields(MethodName, FieldsBin),
    case rabbit_framing:method_has_content(MethodName) of
        true  -> {ClassId, _MethodId} = rabbit_framing:method_id(MethodName),
                 rabbit_channel:do(ChannelPid, Method,
                                   collect_content(ChannelPid, ClassId));
>>>>>>> 2938cfac
        false -> rabbit_channel:do(ChannelPid, Method)
    end,
    ?MODULE:mainloop(ChannelPid, Protocol).

<<<<<<< HEAD
collect_content(ChannelPid, MethodName) ->
    %% Protocol does not matter as we only want the class ID to match
    {ClassId, _MethodId} = rabbit_framing_amqp_0_9_1:method_id(MethodName),
=======
collect_content(ChannelPid, ClassId) ->
>>>>>>> 2938cfac
    case read_frame(ChannelPid) of
        {content_header, ClassId, 0, BodySize, PropertiesBin} ->
            Payload = collect_content_payload(ChannelPid, BodySize, []),
            #content{class_id = ClassId,
                     properties = none,
                     properties_bin = PropertiesBin,
                     payload_fragments_rev = Payload};
        {content_header, HeaderClassId, 0, _BodySize, _PropertiesBin} ->
            rabbit_misc:protocol_error(
              command_invalid,
              "expected content header for class ~w, "
              "got one for class ~w instead",
              [ClassId, HeaderClassId]);
        _ ->
            rabbit_misc:protocol_error(
              command_invalid,
              "expected content header for class ~w, "
              "got non content header frame instead",
              [ClassId])
    end.

collect_content_payload(_ChannelPid, 0, Acc) ->
    Acc;
collect_content_payload(ChannelPid, RemainingByteCount, Acc) ->
    case read_frame(ChannelPid) of
        {content_body, FragmentBin} ->
            collect_content_payload(ChannelPid,
                                    RemainingByteCount - size(FragmentBin),
                                    [FragmentBin | Acc]);
        _ ->
            rabbit_misc:protocol_error(
              command_invalid,
              "expected content body, got non content body frame instead",
              [])
    end.<|MERGE_RESOLUTION|>--- conflicted
+++ resolved
@@ -74,29 +74,16 @@
 
 mainloop(ChannelPid, Protocol) ->
     {method, MethodName, FieldsBin} = read_frame(ChannelPid),
-<<<<<<< HEAD
     Method = Protocol:decode_method_fields(MethodName, FieldsBin),
     case Protocol:method_has_content(MethodName) of
-        true  -> rabbit_channel:do(ChannelPid, Method,
-                                   collect_content(ChannelPid, MethodName));
-=======
-    Method = rabbit_framing:decode_method_fields(MethodName, FieldsBin),
-    case rabbit_framing:method_has_content(MethodName) of
-        true  -> {ClassId, _MethodId} = rabbit_framing:method_id(MethodName),
+        true  -> {ClassId, _MethodId} = Protocol:method_id(MethodName),
                  rabbit_channel:do(ChannelPid, Method,
                                    collect_content(ChannelPid, ClassId));
->>>>>>> 2938cfac
         false -> rabbit_channel:do(ChannelPid, Method)
     end,
     ?MODULE:mainloop(ChannelPid, Protocol).
 
-<<<<<<< HEAD
-collect_content(ChannelPid, MethodName) ->
-    %% Protocol does not matter as we only want the class ID to match
-    {ClassId, _MethodId} = rabbit_framing_amqp_0_9_1:method_id(MethodName),
-=======
 collect_content(ChannelPid, ClassId) ->
->>>>>>> 2938cfac
     case read_frame(ChannelPid) of
         {content_header, ClassId, 0, BodySize, PropertiesBin} ->
             Payload = collect_content_payload(ChannelPid, BodySize, []),
