PROJECT = rabbit
PROJECT_DESCRIPTION = RabbitMQ
PROJECT_MOD = rabbit
PROJECT_REGISTERED = rabbit_amqqueue_sup \
		     rabbit_direct_client_sup \
		     rabbit_log \
		     rabbit_node_monitor \
		     rabbit_router

define PROJECT_ENV
[
	    {tcp_listeners, [5672]},
	    {num_tcp_acceptors, 10},
	    {ssl_listeners, []},
	    {num_ssl_acceptors, 1},
	    {ssl_options, []},
	    {vm_memory_high_watermark, 0.4},
	    {vm_memory_high_watermark_paging_ratio, 0.5},
	    {memory_monitor_interval, 2500},
	    {disk_free_limit, 50000000}, %% 50MB
	    {msg_store_index_module, rabbit_msg_store_ets_index},
	    {backing_queue_module, rabbit_variable_queue},
	    %% 0 ("no limit") would make a better default, but that
	    %% breaks the QPid Java client
	    {frame_max, 131072},
	    {channel_max, 0},
	    {heartbeat, 60},
	    {msg_store_file_size_limit, 16777216},
	    {fhc_write_buffering, true},
	    {fhc_read_buffering, false},
	    {queue_index_max_journal_entries, 32768},
	    {queue_index_embed_msgs_below, 4096},
	    {default_user, <<"guest">>},
	    {default_pass, <<"guest">>},
	    {default_user_tags, [administrator]},
	    {default_vhost, <<"/">>},
	    {default_permissions, [<<".*">>, <<".*">>, <<".*">>]},
	    {loopback_users, [<<"guest">>]},
	    {password_hashing_module, rabbit_password_hashing_sha256},
	    {server_properties, []},
	    {collect_statistics, none},
	    {collect_statistics_interval, 5000},
	    {mnesia_table_loading_retry_timeout, 30000},
	    {mnesia_table_loading_retry_limit, 10},
	    {auth_mechanisms, ['PLAIN', 'AMQPLAIN']},
	    {auth_backends, [rabbit_auth_backend_internal]},
	    {delegate_count, 16},
	    {trace_vhosts, []},
	    {log_levels, [{connection, info}]},
	    {ssl_cert_login_from, distinguished_name},
	    {ssl_handshake_timeout, 5000},
	    {ssl_allow_poodle_attack, false},
	    {handshake_timeout, 10000},
	    {reverse_dns_lookups, false},
	    {cluster_partition_handling, ignore},
	    {cluster_keepalive_interval, 10000},
	    {tcp_listen_options, [{backlog,       128},
	                          {nodelay,       true},
	                          {linger,        {true, 0}},
	                          {exit_on_close, false}
	                         ]},
	    {halt_on_upgrade_failure, true},
	    {hipe_compile, false},
	    %% see bug 24513 for how this list was created
	    {hipe_modules,
	     [rabbit_reader, rabbit_channel, gen_server2, rabbit_exchange,
	      rabbit_command_assembler, rabbit_framing_amqp_0_9_1, rabbit_basic,
	      rabbit_event, lists, queue, priority_queue, rabbit_router,
	      rabbit_trace, rabbit_misc, rabbit_binary_parser,
	      rabbit_exchange_type_direct, rabbit_guid, rabbit_net,
	      rabbit_amqqueue_process, rabbit_variable_queue,
	      rabbit_binary_generator, rabbit_writer, delegate, gb_sets, lqueue,
	      sets, orddict, rabbit_amqqueue, rabbit_limiter, gb_trees,
	      rabbit_queue_index, rabbit_exchange_decorator, gen, dict, ordsets,
	      file_handle_cache, rabbit_msg_store, array,
	      rabbit_msg_store_ets_index, rabbit_msg_file,
	      rabbit_exchange_type_fanout, rabbit_exchange_type_topic, mnesia,
	      mnesia_lib, rpc, mnesia_tm, qlc, sofs, proplists, credit_flow,
	      pmon, ssl_connection, tls_connection, ssl_record, tls_record,
	      gen_fsm, ssl]},
	    {ssl_apps, [asn1, crypto, public_key, ssl]},
	    %% see rabbitmq-server#114
	    {mirroring_flow_control, true},
	    {mirroring_sync_batch_size, 4096},
	    %% see rabbitmq-server#227 and related tickets.
	    %% msg_store_credit_disc_bound only takes effect when
	    %% messages are persisted to the message store. If messages
	    %% are embedded on the queue index, then modifying this
	    %% setting has no effect because credit_flow is not used when
	    %% writing to the queue index. See the setting
	    %% queue_index_embed_msgs_below above.
	    {msg_store_credit_disc_bound, {4000, 800}},
	    {msg_store_io_batch_size, 4096},
	    %% see rabbitmq-server#143,
	    %% rabbitmq-server#949, rabbitmq-server#1098
	    {credit_flow_default_credit, {400, 200}},
	    %% see rabbitmq-server#248
	    %% and rabbitmq-server#667
	    {channel_operation_timeout, 15000},

	    %% see rabbitmq-server#486
	    {peer_discovery_backend, rabbit_peer_discovery_classic_config},
	    %% used by rabbit_peer_discovery_classic_config
	    {cluster_nodes, {[], disc}},

	    {config_entry_decoder, [{cipher, aes_cbc256},
	                            {hash, sha512},
	                            {iterations, 1000},
	                            {passphrase, undefined}
	                           ]},

	    %% rabbitmq-server-973
	    {queue_explicit_gc_run_operation_threshold, 1000},
	    {lazy_queue_explicit_gc_run_operation_threshold, 1000},
	    {background_gc_enabled, false},
	    {background_gc_target_interval, 60000},
<<<<<<< HEAD
	    %% rabbitmq-server-589
	    {proxy_protocol, false}
=======
	    {disk_monitor_failure_retries, 10},
	    {disk_monitor_failure_retry_interval, 120000}
>>>>>>> bafb8012
	  ]
endef

LOCAL_DEPS = sasl mnesia os_mon
BUILD_DEPS = rabbitmq_cli
DEPS = ranch lager rabbit_common
TEST_DEPS = rabbitmq_ct_helpers rabbitmq_ct_client_helpers amqp_client meck proper

dep_rabbitmq_cli = git_rmq rabbitmq-cli $(current_rmq_ref) $(base_rmq_ref) rabbitmq-cli-integration

define usage_xml_to_erl
$(subst __,_,$(patsubst $(DOCS_DIR)/rabbitmq%.1.xml, src/rabbit_%_usage.erl, $(subst -,_,$(1))))
endef

DOCS_DIR     = docs
MANPAGES     = $(patsubst %.xml, %, $(wildcard $(DOCS_DIR)/*.[0-9].xml))
WEB_MANPAGES = $(patsubst %.xml, %.man.xml, $(wildcard $(DOCS_DIR)/*.[0-9].xml) $(DOCS_DIR)/rabbitmq-service.xml $(DOCS_DIR)/rabbitmq-echopid.xml)
USAGES_XML   = $(DOCS_DIR)/rabbitmqctl.1.xml $(DOCS_DIR)/rabbitmq-plugins.1.xml
USAGES_ERL   = $(foreach XML, $(USAGES_XML), $(call usage_xml_to_erl, $(XML)))

EXTRA_SOURCES += $(USAGES_ERL)

.DEFAULT_GOAL = all
$(PROJECT).d:: $(EXTRA_SOURCES)

DEP_PLUGINS = rabbit_common/mk/rabbitmq-build.mk \
	      rabbit_common/mk/rabbitmq-dist.mk \
	      rabbit_common/mk/rabbitmq-run.mk \
	      rabbit_common/mk/rabbitmq-test.mk \
	      rabbit_common/mk/rabbitmq-tools.mk

# FIXME: Use erlang.mk patched for RabbitMQ, while waiting for PRs to be
# reviewed and merged.

ERLANG_MK_REPO = https://github.com/rabbitmq/erlang.mk.git
ERLANG_MK_COMMIT = rabbitmq-tmp

include rabbitmq-components.mk
include erlang.mk

SLOW_CT_SUITES := backing_queue \
		  cluster_rename \
		  clustering_management \
		  dynamic_ha \
		  eager_sync \
		  health_check \
		  partitions \
		  priority_queue \
		  queue_master_location \
		  simple_ha
FAST_CT_SUITES := $(filter-out $(sort $(SLOW_CT_SUITES)),$(CT_SUITES))

ct-fast: CT_SUITES = $(FAST_CT_SUITES)
ct-slow: CT_SUITES = $(SLOW_CT_SUITES)

# --------------------------------------------------------------------
# Compilation.
# --------------------------------------------------------------------

RMQ_ERLC_OPTS += -I $(DEPS_DIR)/rabbit_common/include

ifdef INSTRUMENT_FOR_QC
RMQ_ERLC_OPTS += -DINSTR_MOD=gm_qc
else
RMQ_ERLC_OPTS += -DINSTR_MOD=gm
endif

ifdef CREDIT_FLOW_TRACING
RMQ_ERLC_OPTS += -DCREDIT_FLOW_TRACING=true
endif

ifndef USE_PROPER_QC
# PropEr needs to be installed for property checking
# http://proper.softlab.ntua.gr/
USE_PROPER_QC := $(shell $(ERL) -eval 'io:format({module, proper} =:= code:ensure_loaded(proper)), halt().')
RMQ_ERLC_OPTS += $(if $(filter true,$(USE_PROPER_QC)),-Duse_proper_qc)
endif

.PHONY: copy-escripts clean-extra-sources clean-escripts

CLI_ESCRIPTS_DIR = escript

copy-escripts:
	$(gen_verbose) $(MAKE) -C $(DEPS_DIR)/rabbitmq_cli install \
		PREFIX="$(abspath $(CLI_ESCRIPTS_DIR))" \
		DESTDIR=

clean:: clean-extra-sources clean-escripts

clean-extra-sources:
	$(gen_verbose) rm -f $(EXTRA_SOURCES)

clean-escripts:
	$(gen_verbose) rm -rf "$(CLI_ESCRIPTS_DIR)"

# --------------------------------------------------------------------
# Documentation.
# --------------------------------------------------------------------

# xmlto can not read from standard input, so we mess with a tmp file.
%: %.xml $(DOCS_DIR)/examples-to-end.xsl
	$(gen_verbose) xmlto --version | \
	    grep -E '^xmlto version 0\.0\.([0-9]|1[1-8])$$' >/dev/null || \
	    opt='--stringparam man.indent.verbatims=0' ; \
	xsltproc --novalid $(DOCS_DIR)/examples-to-end.xsl $< > $<.tmp && \
	xmlto -vv -o $(DOCS_DIR) $$opt man $< 2>&1 | (grep -v '^Note: Writing' || :) && \
	test -f $@ && \
	rm $<.tmp

# Use tmp files rather than a pipeline so that we get meaningful errors
# Do not fold the cp into previous line, it's there to stop the file being
# generated but empty if we fail
define usage_dep
$(call usage_xml_to_erl, $(1)):: $(1) $(DOCS_DIR)/usage.xsl
	$$(gen_verbose) xsltproc --novalid --stringparam modulename "`basename $$@ .erl`" \
	    $(DOCS_DIR)/usage.xsl $$< > $$@.tmp && \
	sed -e 's/"/\\"/g' -e 's/%QUOTE%/"/g' $$@.tmp > $$@.tmp2 && \
	fold -s $$@.tmp2 > $$@.tmp3 && \
	mv $$@.tmp3 $$@ && \
	rm $$@.tmp $$@.tmp2
endef

$(foreach XML,$(USAGES_XML),$(eval $(call usage_dep, $(XML))))

# We rename the file before xmlto sees it since xmlto will use the name of
# the file to make internal links.
%.man.xml: %.xml $(DOCS_DIR)/html-to-website-xml.xsl
	$(gen_verbose) cp $< `basename $< .xml`.xml && \
	    xmlto xhtml-nochunks `basename $< .xml`.xml ; \
	rm `basename $< .xml`.xml && \
	cat `basename $< .xml`.html | \
	    xsltproc --novalid $(DOCS_DIR)/remove-namespaces.xsl - | \
	      xsltproc --novalid --stringparam original `basename $<` $(DOCS_DIR)/html-to-website-xml.xsl - | \
	      xmllint --format - > $@ && \
	rm `basename $< .xml`.html

.PHONY: manpages web-manpages distclean-manpages

docs:: manpages web-manpages

manpages: $(MANPAGES)
	@:

web-manpages: $(WEB_MANPAGES)
	@:

distclean:: distclean-manpages

distclean-manpages::
	$(gen_verbose) rm -f $(MANPAGES) $(WEB_MANPAGES)

app-build: copy-escripts<|MERGE_RESOLUTION|>--- conflicted
+++ resolved
@@ -114,13 +114,10 @@
 	    {lazy_queue_explicit_gc_run_operation_threshold, 1000},
 	    {background_gc_enabled, false},
 	    {background_gc_target_interval, 60000},
-<<<<<<< HEAD
 	    %% rabbitmq-server-589
-	    {proxy_protocol, false}
-=======
+	    {proxy_protocol, false},
 	    {disk_monitor_failure_retries, 10},
 	    {disk_monitor_failure_retry_interval, 120000}
->>>>>>> bafb8012
 	  ]
 endef
 
